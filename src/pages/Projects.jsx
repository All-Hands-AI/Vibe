import { useState, useEffect } from 'react'
<<<<<<< HEAD
import { Link } from 'react-router-dom'
import { generateUUID } from '../utils/uuid'
=======
import { getUserUUID } from '../utils/uuid'
>>>>>>> 37e64b35
import './Projects.css'

function Projects() {
  const [projects, setProjects] = useState([])
  const [loading, setLoading] = useState(true)
  const [creating, setCreating] = useState(false)
  const [newProjectName, setNewProjectName] = useState('')
  const [error, setError] = useState('')
  const [success, setSuccess] = useState('')

  // Create slug from project name for preview
  const createSlug = (name) => {
    return name
      .toLowerCase()
      .replace(/[^a-zA-Z0-9\s-]/g, '')
      .replace(/\s+/g, '-')
      .replace(/-+/g, '-')
      .replace(/^-|-$/g, '')
  }

  // Fetch projects from backend
  const fetchProjects = async () => {
    console.log('🔄 Fetching projects from backend...')
    try {
      setLoading(true)
      
      const url = '/api/projects'
      console.log('📡 Making request to:', url)
      
      const response = await fetch(url)
      console.log('📡 Response status:', response?.status)
      console.log('📡 Response ok:', response?.ok)
      console.log('📡 Response headers:', response?.headers ? Object.fromEntries(response.headers.entries()) : 'N/A')
      
      if (!response || !response.ok) {
        const errorText = await response?.text() || 'Unknown error'
        console.error('❌ Fetch failed:', errorText)
        throw new Error(`Failed to fetch projects: ${response?.status} ${errorText}`)
      }
      
      const data = await response.json()
      console.log('📊 Received data:', data)
      console.log('📊 Projects count:', data.projects?.length || 0)
      
      setProjects(data.projects || [])
      console.log('✅ Projects loaded successfully')
    } catch (err) {
      console.error('❌ Error fetching projects:', err)
      console.error('❌ Error stack:', err.stack)
      setError('Failed to load projects. Please try again.')
    } finally {
      setLoading(false)
      console.log('🔄 Fetch projects completed')
    }
  }

  // Create new project
  const handleCreateProject = async (e) => {
    e.preventDefault()
    console.log('🆕 Creating new project...')
    
    if (!newProjectName.trim()) {
      console.warn('❌ Project name is empty')
      setError('Project name is required')
      return
    }

    const slug = createSlug(newProjectName.trim())
    console.log('📝 Project details:', { name: newProjectName.trim(), slug })
    
    if (!slug) {
      console.warn('❌ Invalid slug generated')
      setError('Please enter a valid project name')
      return
    }

    try {
      setCreating(true)
      setError('')
      setSuccess('')

      const uuid = getUserUUID()
      console.log('🆔 User UUID:', uuid)

      const requestData = {
        name: newProjectName.trim()
      }
      
      const requestOptions = {
        method: 'POST',
        headers: {
          'Content-Type': 'application/json',
          'X-User-UUID': uuid
        },
        body: JSON.stringify(requestData),
      }
      
      console.log('📡 Request options:', requestOptions)
      console.log('📡 Request body:', requestData)

      const response = await fetch('/api/projects', requestOptions)
      
      console.log('📡 Create response status:', response?.status)
      console.log('📡 Create response ok:', response?.ok)
      console.log('📡 Create response headers:', response?.headers ? Object.fromEntries(response.headers.entries()) : 'N/A')

      const data = await response.json()
      console.log('📊 Create response data:', data)

      if (!response.ok) {
        console.error('❌ Create project failed:', data)
        throw new Error(data.error || 'Failed to create project')
      }

      console.log('✅ Project created successfully:', data.project)
      setSuccess(`Project "${newProjectName}" created successfully!`)
      setNewProjectName('')
      
      // Refresh projects list
      console.log('🔄 Refreshing projects list...')
      await fetchProjects()
      
      // Clear success message after 5 seconds
      setTimeout(() => setSuccess(''), 5000)
      
    } catch (err) {
      console.error('❌ Error creating project:', err)
      console.error('❌ Error stack:', err.stack)
      setError(err.message || 'Failed to create project. Please try again.')
    } finally {
      setCreating(false)
      console.log('🆕 Create project completed')
    }
  }

  // Load projects on component mount
  useEffect(() => {
    fetchProjects()
  }, [])

  // Clear error when user starts typing
  useEffect(() => {
    if (error && newProjectName) {
      setError('')
    }
  }, [newProjectName, error])

  return (
    <div className="projects-page">
      <div className="projects-container">
        <header className="projects-header">
          <h1>Projects</h1>
          <p>Manage your OpenVibe projects</p>
        </header>

        {/* Create New Project Form */}
        <section className="create-project-section">
          <h2>Create New Project</h2>
          <form onSubmit={handleCreateProject} className="create-project-form">
            <div className="form-group">
              <label htmlFor="projectName">Project Name</label>
              <input
                type="text"
                id="projectName"
                value={newProjectName}
                onChange={(e) => setNewProjectName(e.target.value)}
                placeholder="Enter project name"
                disabled={creating}
                className={error ? 'error' : ''}
              />
              {newProjectName && (
                <div className="slug-preview">
                  Slug: <code>{createSlug(newProjectName)}</code>
                </div>
              )}
            </div>
            
            <button 
              type="submit" 
              disabled={creating || !newProjectName.trim()}
              className="create-button"
            >
              {creating ? 'Creating...' : 'Create Project'}
            </button>
          </form>

          {error && (
            <div className="message error-message">
              {error}
            </div>
          )}

          {success && (
            <div className="message success-message">
              {success}
            </div>
          )}
        </section>

        {/* Projects List */}
        <section className="projects-list-section">
          <h2>Your Projects</h2>
          
          {loading ? (
            <div className="loading">
              <div className="spinner"></div>
              <p>Loading projects...</p>
            </div>
          ) : projects.length === 0 ? (
            <div className="empty-state">
              <p>No projects yet. Create your first project above!</p>
            </div>
          ) : (
            <div className="projects-grid">
              {projects.map((project) => (
                <Link 
                  key={project.id} 
                  to={`/projects/${project.slug}`}
                  className="project-card"
                >
                  <div className="project-header">
                    <h3>{project.name}</h3>
                    <span className="project-slug">{project.slug}</span>
                  </div>
                  
                  <div className="project-details">
                    <p className="project-date">
                      Created: {new Date(project.created_at).toLocaleDateString()}
                    </p>
                    
                    {project.github_url && (
                      <div className="github-info">
                        GitHub repository available
                      </div>
                    )}
                    
                    <div className="project-actions">
                      <span className="view-project">View Project →</span>
                    </div>
                  </div>
                </Link>
              ))}
            </div>
          )}
        </section>
      </div>
    </div>
  )
}

export default Projects<|MERGE_RESOLUTION|>--- conflicted
+++ resolved
@@ -1,10 +1,6 @@
 import { useState, useEffect } from 'react'
-<<<<<<< HEAD
 import { Link } from 'react-router-dom'
-import { generateUUID } from '../utils/uuid'
-=======
 import { getUserUUID } from '../utils/uuid'
->>>>>>> 37e64b35
 import './Projects.css'
 
 function Projects() {
