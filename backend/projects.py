--- conflicted
+++ resolved
@@ -148,10 +148,13 @@
     slug = re.sub(r'-+', '-', slug)
     return slug.strip('-')
 
-<<<<<<< HEAD
 def get_user_default_org(fly_token):
     """
-    Get the user's default organization slug (usually 'personal').
+    Get the user's default organization slug.
+    
+    Since Fly.io's REST API for organizations is not stable/available,
+    we'll use 'personal' as the default organization slug, which is
+    the most common case for individual users.
     
     Args:
         fly_token (str): The user's Fly.io API token
@@ -159,124 +162,51 @@
     Returns:
         tuple: (success, org_slug_or_error_message)
     """
+    if not fly_token:
+        return False, "Fly.io API token is required"
+    
+    # For most users, the personal organization slug is 'personal'
+    # If this doesn't work, the app creation will fail with a clear error
+    logger.debug(f"🛩️ Using default organization: personal")
+    return True, "personal"
+
+def create_fly_app(app_name, fly_token):
+    """
+    Create a new Fly.io app.
+    
+    Args:
+        app_name (str): The app name to create
+        fly_token (str): The user's Fly.io API token
+    
+    Returns:
+        tuple: (success, app_data_or_error_message)
+    """
+    if not fly_token:
+        return False, "Fly.io API token is required"
+    
+    logger.info(f"🛩️ Creating Fly.io app: {app_name}")
+    
+    # First, get the user's default organization
+    success, org_slug = get_user_default_org(fly_token)
+    if not success:
+        return False, f"Failed to get user organization: {org_slug}"
+    
+    logger.debug(f"🛩️ Using organization: {org_slug}")
+    
     headers = {
         'Authorization': f'Bearer {fly_token}',
         'Content-Type': 'application/json',
         'User-Agent': 'OpenVibe-Backend/1.0'
     }
     
-    try:
-        # Get user's organizations
-        orgs_response = requests.get(
-            'https://api.fly.io/v1/orgs',
-=======
-def get_github_status(repo_url, github_token):
-    """Get GitHub repository status including CI/CD tests"""
-    logger.info(f"🐙 Checking GitHub status for: {repo_url}")
-    
-    try:
-        # Extract owner and repo from URL
-        # Expected format: https://github.com/owner/repo
-        if not repo_url or 'github.com' not in repo_url:
-            logger.warning(f"❌ Invalid GitHub URL: {repo_url}")
-            return None
-            
-        parts = repo_url.replace('https://github.com/', '').split('/')
-        if len(parts) < 2:
-            logger.warning(f"❌ Cannot parse GitHub URL: {repo_url}")
-            return None
-            
-        owner, repo = parts[0], parts[1]
-        logger.debug(f"🔍 GitHub repo: {owner}/{repo}")
-        
-        headers = {
-            'Authorization': f'token {github_token}',
-            'Accept': 'application/vnd.github.v3+json',
-            'User-Agent': 'OpenVibe-Backend/1.0'
-        }
-        
-        # Get latest commit on main branch
-        commits_response = requests.get(
-            f'https://api.github.com/repos/{owner}/{repo}/commits/main',
->>>>>>> a2529181
+    # Check if app already exists first
+    try:
+        check_response = requests.get(
+            f'https://api.fly.io/v1/apps/{app_name}',
             headers=headers,
             timeout=10
         )
         
-<<<<<<< HEAD
-        if orgs_response.status_code == 200:
-            user_orgs = orgs_response.json()
-            logger.debug(f"🛩️ User organizations: {user_orgs}")
-            
-            # Look for personal org first, then fall back to first org
-            for org in user_orgs:
-                if org.get('type') == 'PERSONAL' or org.get('slug') == 'personal':
-                    return True, org.get('slug')
-            
-            # If no personal org found, use the first one
-            if user_orgs:
-                return True, user_orgs[0].get('slug')
-            else:
-                return False, "No organizations found for user"
-        else:
-            logger.error(f"❌ Failed to get user organizations: {orgs_response.text}")
-            return False, f"Failed to get organizations: {orgs_response.status_code}"
-    
-    except Exception as e:
-        logger.error(f"💥 Error getting user organizations: {str(e)}")
-        return False, f"Error getting organizations: {str(e)}"
-
-def create_fly_app(app_name, fly_token):
-    """
-    Create a new Fly.io app.
-    
-    Args:
-        app_name (str): The app name to create
-        fly_token (str): The user's Fly.io API token
-    
-    Returns:
-        tuple: (success, app_data_or_error_message)
-    """
-    if not fly_token:
-        return False, "Fly.io API token is required"
-    
-    logger.info(f"🛩️ Creating Fly.io app: {app_name}")
-    
-    # First, get the user's default organization
-    success, org_slug = get_user_default_org(fly_token)
-    if not success:
-        return False, f"Failed to get user organization: {org_slug}"
-    
-    logger.debug(f"🛩️ Using organization: {org_slug}")
-    
-    headers = {
-        'Authorization': f'Bearer {fly_token}',
-        'Content-Type': 'application/json',
-        'User-Agent': 'OpenVibe-Backend/1.0'
-    }
-    
-    # Check if app already exists first
-    try:
-        check_response = requests.get(
-            f'https://api.fly.io/v1/apps/{app_name}',
-=======
-        if commits_response.status_code != 200:
-            logger.warning(f"❌ Failed to get commits: {commits_response.status_code}")
-            return None
-            
-        commit_data = commits_response.json()
-        latest_commit_sha = commit_data['sha']
-        logger.debug(f"🔍 Latest commit: {latest_commit_sha[:7]}")
-        
-        # Get status checks for the latest commit
-        status_response = requests.get(
-            f'https://api.github.com/repos/{owner}/{repo}/commits/{latest_commit_sha}/status',
->>>>>>> a2529181
-            headers=headers,
-            timeout=10
-        )
-        
-<<<<<<< HEAD
         if check_response.status_code == 200:
             # App already exists, check if it's owned by user
             app_data = check_response.json()
@@ -354,7 +284,54 @@
     except Exception as e:
         logger.error(f"💥 Unexpected error creating Fly.io app: {str(e)}")
         return False, f"Unexpected error: {str(e)}"
-=======
+
+def get_github_status(repo_url, github_token):
+    """Get GitHub repository status including CI/CD tests"""
+    logger.info(f"🐙 Checking GitHub status for: {repo_url}")
+    
+    try:
+        # Extract owner and repo from URL
+        # Expected format: https://github.com/owner/repo
+        if not repo_url or 'github.com' not in repo_url:
+            logger.warning(f"❌ Invalid GitHub URL: {repo_url}")
+            return None
+            
+        parts = repo_url.replace('https://github.com/', '').split('/')
+        if len(parts) < 2:
+            logger.warning(f"❌ Cannot parse GitHub URL: {repo_url}")
+            return None
+            
+        owner, repo = parts[0], parts[1]
+        logger.debug(f"🔍 GitHub repo: {owner}/{repo}")
+        
+        headers = {
+            'Authorization': f'token {github_token}',
+            'Accept': 'application/vnd.github.v3+json',
+            'User-Agent': 'OpenVibe-Backend/1.0'
+        }
+        
+        # Get latest commit on main branch
+        commits_response = requests.get(
+            f'https://api.github.com/repos/{owner}/{repo}/commits/main',
+            headers=headers,
+            timeout=10
+        )
+        
+        if commits_response.status_code != 200:
+            logger.warning(f"❌ Failed to get commits: {commits_response.status_code}")
+            return None
+            
+        commit_data = commits_response.json()
+        latest_commit_sha = commit_data['sha']
+        logger.debug(f"🔍 Latest commit: {latest_commit_sha[:7]}")
+        
+        # Get status checks for the latest commit
+        status_response = requests.get(
+            f'https://api.github.com/repos/{owner}/{repo}/commits/{latest_commit_sha}/status',
+            headers=headers,
+            timeout=10
+        )
+        
         if status_response.status_code != 200:
             logger.warning(f"❌ Failed to get status checks: {status_response.status_code}")
             # Return basic info even if status checks fail
@@ -431,7 +408,6 @@
     except Exception as e:
         logger.error(f"💥 Fly.io status check error: {str(e)}")
         return None
->>>>>>> a2529181
 
 
 
