--- conflicted
+++ resolved
@@ -33,11 +33,7 @@
     "Flask==3.0.0",
     "Flask-CORS==4.0.0",
     "gunicorn==21.2.0",
-<<<<<<< HEAD
-    "requests>=2.31.0,<3.0.0",
-=======
     "requests>=2.31.0",
->>>>>>> d73184d2
     "PyNaCl==1.5.0",
     "openhands-sdk @ git+https://github.com/all-hands-ai/agent-sdk.git@main#subdirectory=openhands/sdk",
     "openhands-tools @ git+https://github.com/all-hands-ai/agent-sdk.git@main#subdirectory=openhands/tools",
