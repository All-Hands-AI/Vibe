--- conflicted
+++ resolved
@@ -9,15 +9,7 @@
 from routes.riffs import riffs_bp
 
 # No-op import to ensure agent-sdk loads properly
-<<<<<<< HEAD
-# import openhands.sdk  # noqa: F401
-=======
-try:
-    import openhands.sdk  # noqa: F401
-except ImportError:
-    # SDK not available, continue without it (useful for testing)
-    pass
->>>>>>> 0c643b08
+import openhands.sdk  # noqa: F401
 
 # Configure logging for Fly.io - stdout only with enhanced formatting
 logging.basicConfig(
