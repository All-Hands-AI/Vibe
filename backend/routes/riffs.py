--- conflicted
+++ resolved
@@ -229,26 +229,28 @@
 
     except Exception as e:
         logger.error(f"💥 Error creating riff: {str(e)}")
-<<<<<<< HEAD
-        return jsonify({'error': 'Failed to create riff'}), 500
+        return jsonify({"error": "Failed to create riff"}), 500
+
 
 # Message storage utilities
 def get_messages_dir(user_uuid, app_slug, riff_slug):
     """Get the directory path for messages"""
-    return DATA_DIR / user_uuid / 'apps' / app_slug / 'riffs' / riff_slug / 'messages'
+    return DATA_DIR / user_uuid / "apps" / app_slug / "riffs" / riff_slug / "messages"
+
 
 def get_messages_file(user_uuid, app_slug, riff_slug):
     """Get the path to the messages.json file for a specific riff"""
-    return get_messages_dir(user_uuid, app_slug, riff_slug) / 'messages.json'
+    return get_messages_dir(user_uuid, app_slug, riff_slug) / "messages.json"
+
 
 def load_messages(user_uuid, app_slug, riff_slug):
     """Load messages for a specific riff from file"""
     messages_file = get_messages_file(user_uuid, app_slug, riff_slug)
     logger.debug(f"📁 Loading messages from: {messages_file}")
-    
+
     if messages_file.exists():
         try:
-            with open(messages_file, 'r') as f:
+            with open(messages_file, "r") as f:
                 content = f.read()
                 messages = json.loads(content)
                 logger.info(f"📁 Successfully loaded {len(messages)} messages for riff {riff_slug}")
@@ -260,10 +262,11 @@
         logger.info(f"📁 Messages file doesn't exist for riff {riff_slug}, returning empty list")
     return []
 
+
 def save_messages(user_uuid, app_slug, riff_slug, messages):
     """Save messages for a specific riff to file"""
     logger.debug(f"💾 Saving {len(messages)} messages for riff {riff_slug}")
-    
+
     try:
         messages_dir = get_messages_dir(user_uuid, app_slug, riff_slug)
         messages_dir.mkdir(parents=True, exist_ok=True)
@@ -271,34 +274,35 @@
     except Exception as e:
         logger.error(f"❌ Failed to create messages directory: {e}")
         return False
-    
+
     messages_file = get_messages_file(user_uuid, app_slug, riff_slug)
     logger.debug(f"💾 Messages file path: {messages_file}")
-    
+
     try:
         # Create backup if file exists
         if messages_file.exists():
-            backup_file = messages_file.with_suffix('.json.backup')
+            backup_file = messages_file.with_suffix(".json.backup")
             logger.debug(f"💾 Creating backup: {backup_file}")
             messages_file.rename(backup_file)
-        
-        with open(messages_file, 'w') as f:
+
+        with open(messages_file, "w") as f:
             json.dump(messages, f, indent=2)
-        
+
         logger.info(f"💾 Successfully saved {len(messages)} messages for riff {riff_slug}")
         return True
     except IOError as e:
         logger.error(f"❌ Failed to save messages for riff {riff_slug}: {e}")
         return False
 
+
 def update_riff_message_stats(app_slug, riff_slug, message_count, last_message_at):
     """Update riff statistics with message count and last message time"""
     try:
         riffs = load_riffs(app_slug)
-        riff = next((r for r in riffs if r.get('slug') == riff_slug), None)
+        riff = next((r for r in riffs if r.get("slug") == riff_slug), None)
         if riff:
-            riff['message_count'] = message_count
-            riff['last_message_at'] = last_message_at
+            riff["message_count"] = message_count
+            riff["last_message_at"] = last_message_at
             save_riffs(app_slug, riffs)
             logger.debug(f"📊 Updated riff stats: {message_count} messages, last at {last_message_at}")
             return True
@@ -306,139 +310,138 @@
         logger.error(f"❌ Failed to update riff stats: {e}")
     return False
 
-@riffs_bp.route('/api/apps/<slug>/riffs/<riff_slug>/messages', methods=['GET'])
+
+@riffs_bp.route("/api/apps/<slug>/riffs/<riff_slug>/messages", methods=["GET"])
 def get_messages(slug, riff_slug):
     """Get all messages for a specific riff"""
     logger.info(f"📋 GET /api/apps/{slug}/riffs/{riff_slug}/messages - Fetching messages")
-    
+
     try:
         # Get UUID from headers
-        user_uuid = request.headers.get('X-User-UUID')
+        user_uuid = request.headers.get("X-User-UUID")
         if not user_uuid:
             logger.warning("❌ X-User-UUID header is required")
-            return jsonify({'error': 'X-User-UUID header is required'}), 400
-        
+            return jsonify({"error": "X-User-UUID header is required"}), 400
+
         user_uuid = user_uuid.strip()
         if not user_uuid:
             logger.warning("❌ Empty UUID provided in header")
-            return jsonify({'error': 'UUID cannot be empty'}), 400
-        
+            return jsonify({"error": "UUID cannot be empty"}), 400
+
         # Verify app exists
         apps = load_apps()
-        app = next((a for a in apps if a.get('slug') == slug), None)
+        app = next((a for a in apps if a.get("slug") == slug), None)
         if not app:
             logger.warning(f"❌ App not found: {slug}")
-            return jsonify({'error': 'App not found'}), 404
-        
+            return jsonify({"error": "App not found"}), 404
+
         # Verify riff exists
         riffs = load_riffs(slug)
-        riff = next((r for r in riffs if r.get('slug') == riff_slug), None)
+        riff = next((r for r in riffs if r.get("slug") == riff_slug), None)
         if not riff:
             logger.warning(f"❌ Riff not found: {riff_slug}")
-            return jsonify({'error': 'Riff not found'}), 404
-        
+            return jsonify({"error": "Riff not found"}), 404
+
         messages = load_messages(user_uuid, slug, riff_slug)
         # Sort messages by creation time (oldest first for chat display)
-        messages.sort(key=lambda x: x.get('created_at', ''))
-        
+        messages.sort(key=lambda x: x.get("created_at", ""))
+
         logger.info(f"📊 Returning {len(messages)} messages for riff {riff_slug}")
         return jsonify({
-            'messages': messages,
-            'count': len(messages),
-            'app_slug': slug,
-            'riff_slug': riff_slug
+            "messages": messages,
+            "count": len(messages),
+            "app_slug": slug,
+            "riff_slug": riff_slug
         })
     except Exception as e:
         logger.error(f"💥 Error fetching messages: {str(e)}")
-        return jsonify({'error': 'Failed to fetch messages'}), 500
-
-@riffs_bp.route('/api/apps/<slug>/riffs/messages', methods=['POST'])
+        return jsonify({"error": "Failed to fetch messages"}), 500
+
+
+@riffs_bp.route("/api/apps/<slug>/riffs/messages", methods=["POST"])
 def create_message(slug):
     """Create a new message for a specific riff"""
     logger.info(f"🆕 POST /api/apps/{slug}/riffs/messages - Creating new message")
-    
+
     try:
         # Get UUID from headers
-        user_uuid = request.headers.get('X-User-UUID')
+        user_uuid = request.headers.get("X-User-UUID")
         if not user_uuid:
             logger.warning("❌ X-User-UUID header is required")
-            return jsonify({'error': 'X-User-UUID header is required'}), 400
-        
+            return jsonify({"error": "X-User-UUID header is required"}), 400
+
         user_uuid = user_uuid.strip()
         if not user_uuid:
             logger.warning("❌ Empty UUID provided in header")
-            return jsonify({'error': 'UUID cannot be empty'}), 400
-        
+            return jsonify({"error": "UUID cannot be empty"}), 400
+
         # Verify app exists
         apps = load_apps()
-        app = next((a for a in apps if a.get('slug') == slug), None)
+        app = next((a for a in apps if a.get("slug") == slug), None)
         if not app:
             logger.warning(f"❌ App not found: {slug}")
-            return jsonify({'error': 'App not found'}), 404
-        
+            return jsonify({"error": "App not found"}), 404
+
         # Get request data
         data = request.get_json()
         if not data:
             logger.warning("❌ Request body is required")
-            return jsonify({'error': 'Request body is required'}), 400
-        
-        riff_slug = data.get('riff_slug', '').strip()
+            return jsonify({"error": "Request body is required"}), 400
+
+        riff_slug = data.get("riff_slug", "").strip()
         if not riff_slug:
             logger.warning("❌ Riff slug is required")
-            return jsonify({'error': 'Riff slug is required'}), 400
-        
-        content = data.get('content', '').strip()
+            return jsonify({"error": "Riff slug is required"}), 400
+
+        content = data.get("content", "").strip()
         if not content:
             logger.warning("❌ Message content is required")
-            return jsonify({'error': 'Message content is required'}), 400
-        
+            return jsonify({"error": "Message content is required"}), 400
+
         # Verify riff exists
         riffs = load_riffs(slug)
-        riff = next((r for r in riffs if r.get('slug') == riff_slug), None)
+        riff = next((r for r in riffs if r.get("slug") == riff_slug), None)
         if not riff:
             logger.warning(f"❌ Riff not found: {riff_slug}")
-            return jsonify({'error': 'Riff not found'}), 404
-        
+            return jsonify({"error": "Riff not found"}), 404
+
         logger.info(f"🔄 Creating message for riff: {riff_slug}")
-        
+
         # Load existing messages
         messages = load_messages(user_uuid, slug, riff_slug)
-        
+
         # Create message record
         message_id = str(uuid.uuid4())
         created_at = datetime.utcnow().isoformat()
-        
+
         message = {
-            'id': message_id,
-            'content': content,
-            'riff_slug': riff_slug,
-            'app_slug': slug,
-            'created_at': created_at,
-            'created_by': user_uuid,
-            'type': data.get('type', 'text'),  # text, file, etc.
-            'metadata': data.get('metadata', {})  # Additional data like file info
+            "id": message_id,
+            "content": content,
+            "riff_slug": riff_slug,
+            "app_slug": slug,
+            "created_at": created_at,
+            "created_by": user_uuid,
+            "type": data.get("type", "text"),  # text, file, etc.
+            "metadata": data.get("metadata", {})  # Additional data like file info
         }
-        
+
         # Add to messages list
         messages.append(message)
-        
+
         # Save to file
         if not save_messages(user_uuid, slug, riff_slug, messages):
             logger.error("❌ Failed to save message to file")
-            return jsonify({'error': 'Failed to save message'}), 500
-        
+            return jsonify({"error": "Failed to save message"}), 500
+
         # Update riff statistics
         update_riff_message_stats(slug, riff_slug, len(messages), created_at)
-        
+
         logger.info(f"✅ Message created successfully for riff: {riff_slug}")
         return jsonify({
-            'message': 'Message created successfully',
-            'data': message
+            "message": "Message created successfully",
+            "data": message
         }), 201
-        
+
     except Exception as e:
         logger.error(f"💥 Error creating message: {str(e)}")
-        return jsonify({'error': 'Failed to create message'}), 500
-=======
-        return jsonify({"error": "Failed to create riff"}), 500
->>>>>>> 0c643b08
+        return jsonify({"error": "Failed to create message"}), 500