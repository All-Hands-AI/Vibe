from flask import Blueprint, jsonify, request
import requests
import json
import logging
import re
import time
import uuid
from datetime import datetime, timezone
from pathlib import Path
from keys import load_user_keys
from storage import get_apps_storage, get_riffs_storage
from agent_loop import agent_loop_manager
from utils.deployment_status import get_deployment_status

logger = logging.getLogger(__name__)

# Create Blueprint for apps
apps_bp = Blueprint("apps", __name__)


def load_user_apps(user_uuid):
    """Load apps for a specific user"""
    storage = get_apps_storage(user_uuid)
    return storage.list_apps()


def load_user_app(user_uuid, app_slug):
    """Load specific app for a user"""
    storage = get_apps_storage(user_uuid)
    return storage.load_app(app_slug)


def save_user_app(user_uuid, app_slug, app_data):
    """Save app for a specific user"""
    storage = get_apps_storage(user_uuid)
    return storage.save_app(app_slug, app_data)


def user_app_exists(user_uuid, app_slug):
    """Check if app exists for user"""
    storage = get_apps_storage(user_uuid)
    return storage.app_exists(app_slug)


def delete_user_app(user_uuid, app_slug):
    """Delete app for a specific user"""
    storage = get_apps_storage(user_uuid)
    return storage.delete_app(app_slug)


# Legacy functions for backward compatibility during migration
def load_apps():
    """Load apps from legacy file - DEPRECATED"""
    logger.warning("⚠️ Using deprecated load_apps() function")
    legacy_file = Path("/data/apps.json")
    if legacy_file.exists():
        try:
            with open(legacy_file, "r") as f:
                return json.load(f)
        except Exception as e:
            logger.error(f"❌ Failed to load legacy apps: {e}")
    return []


def save_apps(apps):
    """Save apps to legacy file - DEPRECATED"""
    logger.warning("⚠️ Using deprecated save_apps() function")
    return False  # Disable legacy saving


def is_valid_slug(slug):
    """Validate that a slug contains only lowercase letters, numbers, and hyphens"""
    if not slug:
        return False
    # Check if slug matches the pattern: lowercase letters, numbers, and hyphens only
    # Must not start or end with hyphen, and no consecutive hyphens
    pattern = r"^[a-z0-9]+(-[a-z0-9]+)*$"
    return bool(re.match(pattern, slug))


def create_slug(name):
    """Convert app name to slug format"""
    # Convert to lowercase and replace spaces/special chars with hyphens
    slug = re.sub(r"[^a-zA-Z0-9\s-]", "", name.lower())
    slug = re.sub(r"\s+", "-", slug.strip())
    slug = re.sub(r"-+", "-", slug)
    return slug.strip("-")


def save_user_riff(user_uuid, app_slug, riff_slug, riff_data):
    """Save riff for a specific user"""
    storage = get_riffs_storage(user_uuid)
    return storage.save_riff(app_slug, riff_slug, riff_data)


def add_user_message(user_uuid, app_slug, riff_slug, message):
    """Add a message to a riff for a specific user"""
    storage = get_riffs_storage(user_uuid)
    return storage.add_message(app_slug, riff_slug, message)


def create_initial_riff_and_message(
    user_uuid, app_slug, app_slug_for_message, github_url
):
    """Create initial riff and message for a new app"""
    try:
        # Import here to avoid circular imports
        from routes.riffs import create_agent_for_user

        # Create riff name and slug using branch name format
        riff_name = f"rename-to-{app_slug}"
        riff_slug = riff_name  # Already in slug format since app_slug is validated

        logger.info(
            f"🔄 Creating initial riff: {riff_name} -> {riff_slug} for app {app_slug}"
        )

        # Create riff record
        riff = {
            "slug": riff_slug,
            "app_slug": app_slug,
            "created_at": datetime.now(timezone.utc).isoformat(),
            "created_by": user_uuid,
            "last_message_at": None,
            "message_count": 0,
        }

        # Save riff
        if not save_user_riff(user_uuid, app_slug, riff_slug, riff):
            logger.error("❌ Failed to save initial riff")
            return False, "Failed to save initial riff"

        # Create initial message with instructions
        message_id = str(uuid.uuid4())
        created_at = datetime.now(timezone.utc).isoformat()

        initial_message_content = f"""Please complete the following tasks to customize this app template for "{app_slug_for_message}":

1. **Read TEMPLATE.md** - First, read the TEMPLATE.md file to understand the specific instructions for this template.

2. **Follow the template instructions** - Execute the instructions in TEMPLATE.md to change the app name everywhere in the repository. The template should contain a helpful command or script to automate this process.

3. **Change the app name** - Update all references from the template name to "{app_slug_for_message}" throughout the codebase. This typically includes:
   - Package.json or similar dependency files
   - Configuration files
   - README files
   - HTML title tags
   - Any hardcoded app names in the code

4. **Verify the changes** - Check that the app name has been successfully changed in key locations:
   - Check the main package.json or equivalent
   - Check the README.md file
   - Check any configuration files
   - Search for any remaining references to the old template name

5. **Delete TEMPLATE.md** - Once you've followed all the instructions, delete the TEMPLATE.md file as it's no longer needed.

6. **Commit and push changes** - Commit all your changes with a descriptive message and push them to the remote repository.

Please work through these steps systematically and let me know if you encounter any issues or need clarification on any step."""

        message = {
            "id": message_id,
            "content": initial_message_content,
            "riff_slug": riff_slug,
            "app_slug": app_slug,
            "created_at": created_at,
            "created_by": user_uuid,
            "type": "user",
            "metadata": {"initial_setup": True},
        }

        # Add message
        if not add_user_message(user_uuid, app_slug, riff_slug, message):
            logger.error("❌ Failed to save initial message")
            return False, "Failed to save initial message"

        # Create agent for the riff using the working function from riffs.py
        logger.info(f"🤖 Creating agent for initial riff: {riff_slug}")
        agent_success, agent_error = create_agent_for_user(
            user_uuid, app_slug, riff_slug
        )

        if not agent_success:
            logger.warning(f"⚠️ Failed to create agent for initial riff: {agent_error}")
            # Don't fail the entire process if agent creation fails
            return True, {
                "riff": riff,
                "message": message,
                "agent_warning": f"Agent creation failed: {agent_error}",
            }

        # Send initial message to agent
        try:
            agent_loop = agent_loop_manager.get_agent_loop(
                user_uuid, app_slug, riff_slug
            )
            if agent_loop:
                logger.info(
                    f"🤖 Sending initial message to agent for {user_uuid[:8]}/{app_slug}/{riff_slug}"
                )
                confirmation = agent_loop.send_message(initial_message_content)
                logger.info(f"✅ Initial message sent to agent: {confirmation}")
            else:
                logger.warning(
                    f"❌ AgentLoop not found after creation for {user_uuid[:8]}:{app_slug}:{riff_slug}"
                )
        except Exception as e:
            logger.warning(f"⚠️ Failed to send initial message to agent: {str(e)}")

        logger.info(
            f"✅ Created initial riff and message for app: {app_slug_for_message}"
        )
        return True, {"riff": riff, "message": message}

    except Exception as e:
        logger.error(f"💥 Error creating initial riff and message: {str(e)}")
        return False, f"Error creating initial riff: {str(e)}"


def get_user_default_org(fly_token):
    """
    Get the user's default organization slug by checking their existing apps.

    This function tries to determine the user's actual organization slug
    by listing their existing apps and extracting the organization information.
    Falls back to 'personal' if no apps exist or API call fails.

    Args:
        fly_token (str): The user's Fly.io API token

    Returns:
        tuple: (success, org_slug_or_error_message)
    """
    if not fly_token:
        return False, "Fly.io API token is required"

    logger.debug(f"🛩️ Attempting to determine user's organization from existing apps")

    try:
        headers = {
            "Authorization": f"Bearer {fly_token}",
            "Content-Type": "application/json",
            "User-Agent": "OpenVibe-Backend/1.0",
        }

        # Try to list user's existing apps to determine their organization
        response = requests.get(
            "https://api.machines.dev/v1/apps", headers=headers, timeout=10
        )

        if response.status_code == 200:
            apps = response.json()
            if apps and len(apps) > 0:
                # Get organization from the first app
                first_app = apps[0]
                org_slug = first_app.get("organization", {}).get("slug")
                if org_slug:
                    logger.debug(
                        f"🛩️ Detected user organization from existing apps: {org_slug}"
                    )
                    return True, org_slug
                else:
                    logger.debug(f"🛩️ No organization info found in existing apps")
            else:
                logger.debug(f"🛩️ User has no existing apps")
        else:
            logger.debug(f"🛩️ Failed to list apps: {response.status_code}")

    except Exception as e:
        logger.debug(f"🛩️ Error determining organization from apps: {str(e)}")

    # Fall back to 'personal' as the default organization slug
    logger.debug(f"🛩️ Falling back to default organization: personal")
    return True, "personal"


def create_fly_app(app_name, fly_token):
    """
    Create a new Fly.io app.

    Args:
        app_name (str): The app name to create
        fly_token (str): The user's Fly.io API token

    Returns:
        tuple: (success, app_data_or_error_message)
    """
    if not fly_token:
        return False, "Fly.io API token is required"

    logger.info(f"🛩️ Creating Fly.io app: {app_name}")

    # First, get the user's default organization
    success, org_slug = get_user_default_org(fly_token)
    if not success:
        return False, f"Failed to get user organization: {org_slug}"

    logger.debug(f"🛩️ Using organization: {org_slug}")

    headers = {
        "Authorization": f"Bearer {fly_token}",
        "Content-Type": "application/json",
        "User-Agent": "OpenVibe-Backend/1.0",
    }

    # Check if app already exists first
    try:
        check_response = requests.get(
            f"https://api.machines.dev/v1/apps/{app_name}", headers=headers, timeout=10
        )

        if check_response.status_code == 200:
            # App already exists, check if it's owned by user
            app_data = check_response.json()
            app_org_slug = app_data.get("organization", {}).get("slug")

            # If the user can successfully retrieve the app details with their token,
            # it means they have access to it. This is a strong indicator of ownership.
            # We'll accept this as ownership regardless of organization slug mismatch,
            # since the organization detection might not be perfect.
            logger.info(f"✅ App '{app_name}' already exists and user has access to it")
            logger.debug(f"🛩️ App organization: {app_org_slug}, Expected: {org_slug}")

            # Update our understanding of the user's organization if it differs
            if app_org_slug and app_org_slug != org_slug:
                logger.debug(
                    f"🛩️ Updating user organization from {org_slug} to {app_org_slug}"
                )

            return True, app_data

        elif check_response.status_code == 403:
            # App exists but user doesn't have access - this means it's owned by someone else
            logger.error(
                f"❌ App '{app_name}' exists but user doesn't have access to it"
            )
            return False, f"App '{app_name}' already exists and is not owned by you"

        elif check_response.status_code == 401:
            # Unauthorized - invalid token
            logger.error(f"❌ Invalid Fly.io API token")
            return False, "Invalid Fly.io API token"

        elif check_response.status_code != 404:
            # Some other error occurred
            logger.error(
                f"❌ Error checking app existence: {check_response.status_code} - {check_response.text}"
            )
            return False, f"Error checking app existence: {check_response.status_code}"

    except Exception as e:
        logger.error(f"💥 Error checking app existence: {str(e)}")
        return False, f"Error checking app existence: {str(e)}"

    # App doesn't exist, create it
    try:
        create_data = {"app_name": app_name, "org_slug": org_slug}

        logger.debug(f"🛩️ Creating app with data: {create_data}")

        create_response = requests.post(
            "https://api.machines.dev/v1/apps",
            headers=headers,
            json=create_data,
            timeout=30,
        )

        logger.debug(f"🛩️ App creation response status: {create_response.status_code}")

        if create_response.status_code == 201:
            app_data = create_response.json()
            logger.info(f"✅ Successfully created Fly.io app: {app_name}")
            logger.debug(f"🛩️ Created app data: {app_data}")
            return True, app_data

        elif create_response.status_code == 422:
            # App name might be taken or invalid
            error_text = create_response.text
            logger.error(
                f"❌ App creation failed - name taken or invalid: {error_text}"
            )
            if "already taken" in error_text.lower():
                return False, f"App name '{app_name}' is already taken"
            else:
                return False, f"Invalid app name or creation failed: {error_text}"

        elif create_response.status_code == 401:
            logger.error(f"❌ Unauthorized - invalid Fly.io API token")
            return False, "Invalid Fly.io API token"

        elif create_response.status_code == 403:
            logger.error(f"❌ Forbidden - insufficient permissions")
            return False, "Insufficient permissions for Fly.io API"

        else:
            logger.error(
                f"❌ Unexpected response from Fly.io API: {create_response.status_code} - {create_response.text}"
            )
            return False, f"Fly.io API error: {create_response.status_code}"

    except requests.exceptions.Timeout:
        logger.error(f"❌ Timeout creating Fly.io app")
        return False, "Timeout creating Fly.io app"

    except requests.exceptions.RequestException as e:
        logger.error(f"❌ Error connecting to Fly.io API: {str(e)}")
        return False, f"Error connecting to Fly.io API: {str(e)}"

    except Exception as e:
        logger.error(f"💥 Unexpected error creating Fly.io app: {str(e)}")
        return False, f"Unexpected error: {str(e)}"


def get_github_status(repo_url, github_token):
    """Get GitHub repository status including CI/CD tests"""
    logger.info(f"🐙 Checking GitHub status for: {repo_url}")

    try:
        # Extract owner and repo from URL
        # Expected format: https://github.com/owner/repo
        if not repo_url or "github.com" not in repo_url:
            logger.warning(f"❌ Invalid GitHub URL: {repo_url}")
            return None

        parts = repo_url.replace("https://github.com/", "").split("/")
        if len(parts) < 2:
            logger.warning(f"❌ Cannot parse GitHub URL: {repo_url}")
            return None

        owner, repo = parts[0], parts[1]
        logger.debug(f"🔍 GitHub repo: {owner}/{repo}")

        headers = {
            "Authorization": f"token {github_token}",
            "Accept": "application/vnd.github.v3+json",
            "User-Agent": "OpenVibe-Backend/1.0",
        }

        logger.info(f"🔍 Request headers: {dict(headers)}")
        logger.info(
            f"🔍 Making request to: https://api.github.com/repos/{owner}/{repo}/commits/main"
        )

        # Get latest commit on main branch
        commits_response = requests.get(
            f"https://api.github.com/repos/{owner}/{repo}/commits/main",
            headers=headers,
            timeout=10,
        )

        if commits_response.status_code != 200:
            logger.warning(f"❌ Failed to get commits: {commits_response.status_code}")
            logger.warning(f"❌ Response body: {commits_response.text[:500]}")
            logger.debug(f"❌ Response headers count: {len(commits_response.headers)}")
            return None

        commit_data = commits_response.json()
        latest_commit_sha = commit_data["sha"]
        logger.debug(f"🔍 Latest commit: {latest_commit_sha[:7]}")

        # Get status checks for the latest commit
        status_response = requests.get(
            f"https://api.github.com/repos/{owner}/{repo}/commits/{latest_commit_sha}/status",
            headers=headers,
            timeout=10,
        )

        logger.info(
            f"🔍 GitHub status API response code: {status_response.status_code}"
        )

        if status_response.status_code != 200:
            logger.warning(
                f"❌ Failed to get status checks: {status_response.status_code}"
            )
            logger.warning(f"❌ Response body: {status_response.text[:500]}")
            # Return basic info even if status checks fail
            return {
                "tests_passing": None,
                "last_commit": latest_commit_sha,
                "status": "unknown",
            }

        status_data = status_response.json()
        logger.debug(
            f"🔍 GitHub status response received with {len(status_data)} fields"
        )

        state = status_data.get("state", "unknown")
        total_count = status_data.get("total_count", 0)
        logger.info(
            f"🔍 Extracted state from GitHub: '{state}', total_count: {total_count}"
        )

        # If status API returns pending with no checks, try GitHub Actions API as fallback
        if state == "pending" and total_count == 0:
            logger.info(
                f"🔍 Status API shows pending with no checks, trying GitHub Actions API..."
            )
            try:
                actions_response = requests.get(
                    f"https://api.github.com/repos/{owner}/{repo}/actions/runs?head_sha={latest_commit_sha}",
                    headers=headers,
                    timeout=10,
                )

                if actions_response.status_code == 200:
                    actions_data = actions_response.json()
                    workflow_runs = actions_data.get("workflow_runs", [])
                    logger.info(f"🔍 Found {len(workflow_runs)} workflow runs")

                    if workflow_runs:
                        # Check if all workflows are completed and successful
                        all_completed = True
                        all_successful = True

                        for run in workflow_runs:
                            run_status = run.get("status")
                            run_conclusion = run.get("conclusion")
                            logger.info(
                                f"🔍 Workflow '{run.get('name')}': status={run_status}, conclusion={run_conclusion}"
                            )

                            if run_status != "completed":
                                all_completed = False
                            if run_conclusion != "success":
                                all_successful = False

                        if all_completed:
                            if all_successful:
                                state = "success"
                                logger.info(
                                    f"🔍 All workflows completed successfully, overriding state to: {state}"
                                )
                            else:
                                state = "failure"
                                logger.info(
                                    f"🔍 Some workflows failed, overriding state to: {state}"
                                )
                        else:
                            # Keep as pending since some workflows are still running
                            logger.info(
                                f"🔍 Some workflows still running, keeping state as: {state}"
                            )
                else:
                    logger.warning(
                        f"❌ Failed to get GitHub Actions: {actions_response.status_code}"
                    )
            except Exception as e:
                logger.warning(f"❌ Error checking GitHub Actions: {str(e)}")

        # Handle different CI/CD states properly
        if state == "success":
            tests_passing = True
        elif state in ["pending", "running"]:
            tests_passing = None  # Use None to indicate "in progress"
        else:  # failure, error, or unknown
            tests_passing = False

        logger.info(f"✅ GitHub status retrieved: {state}")

        result = {
            "tests_passing": tests_passing,
            "last_commit": latest_commit_sha,
            "status": state,
            "total_count": status_data.get("total_count", 0),
        }

        logger.debug(f"🔍 Returning GitHub status: {result.get('status', 'unknown')}")

        return result

    except Exception as e:
        logger.error(f"💥 GitHub status check error: {str(e)}")
        return None


def get_fly_status(project_slug, fly_token):
    """Get Fly.io deployment status"""
    logger.info(f"🚁 Checking Fly.io status for: {project_slug}")

    try:
        if not fly_token:
            logger.warning("❌ No Fly.io token available")
            return None

        headers = {
            "Authorization": f"Bearer {fly_token}",
            "Content-Type": "application/json",
        }

        # Check if app exists and get status
        app_response = requests.get(
            f"https://api.machines.dev/v1/apps/{project_slug}",
            headers=headers,
            timeout=10,
        )

        if app_response.status_code == 404:
            logger.info(f"⚠️ Fly.io app not found: {project_slug}")
            return {"deployed": False, "app_url": None, "status": "not_found"}
        elif app_response.status_code != 200:
            logger.warning(
                f"❌ Failed to get Fly.io app status: {app_response.status_code}"
            )
            return None

        app_data = app_response.json()
        app_status = app_data.get("status", "unknown")

        # Construct app URL
        app_url = f"https://{project_slug}.fly.dev"

        logger.info(f"✅ Fly.io status retrieved: {app_status}")

        return {
            "deployed": app_status in ["running", "deployed"],
            "app_url": app_url,
            "status": app_status,
            "organization": app_data.get("organization", {}).get("slug"),
        }

    except Exception as e:
        logger.error(f"💥 Fly.io status check error: {str(e)}")
        return None


def get_pr_status(repo_url, github_token, branch="main", search_by_base=False):
    """
    Get GitHub Pull Request status for a specific branch.

    Args:
        repo_url: GitHub repository URL
        github_token: GitHub API token
        branch: Branch name to search for
        search_by_base: If True, search for PRs targeting this branch as base.
                       If False, search for PRs from this branch as head.

    Returns:
        dict: PR status information or None if no PR found
    """

    search_type = "base" if search_by_base else "head"
    logger.info(
        f"🔀 Checking PR status for: {repo_url} (branch: {branch}, search_by: {search_type})"
    )
    logger.info(
        f"🔑 GitHub token provided: {bool(github_token)} (length: {len(github_token) if github_token else 0})"
    )

    if not github_token:
        logger.warning("❌ No GitHub token provided")
        return None

    # Parse GitHub URL to extract owner and repo
    github_pattern = r"https://github\.com/([^/]+)/([^/]+?)(?:\.git)?/?$"
    match = re.match(github_pattern, repo_url)
    if not match:
        logger.warning(f"❌ Invalid GitHub URL format: {repo_url}")
        return None

    owner, repo = match.groups()
    logger.info(f"🔍 Parsed GitHub repo: {owner}/{repo}")
    logger.info(f"🌿 Looking for PRs with branch: '{branch}'")

    # Set up headers for GitHub API
    headers = {
        "Authorization": f"token {github_token}",
        "Accept": "application/vnd.github.v3+json",
        "User-Agent": "OpenVibe-Backend/1.0",
    }

    try:
        # Search for PRs using GitHub API
        if search_by_base:
            # Search for PRs targeting this branch as base
            api_url = f"https://api.github.com/repos/{owner}/{repo}/pulls?base={branch}&state=open"
            logger.info(f"🔍 Searching for PRs targeting base branch '{branch}'")
        else:
            # Search for PRs from this branch as head
            api_url = f"https://api.github.com/repos/{owner}/{repo}/pulls?head={owner}:{branch}&state=open"
            logger.info(f"🔍 Searching for PRs from head branch '{owner}:{branch}'")

        logger.info(f"🔍 API URL: {api_url}")

        pr_response = requests.get(api_url, headers=headers, timeout=10)
        logger.info(f"🔍 Response status: {pr_response.status_code}")

        if pr_response.status_code != 200:
            logger.warning(
                f"❌ GitHub API request failed: {pr_response.status_code} - {pr_response.text[:200]}"
            )
            return None

        prs = pr_response.json()
        logger.info(f"🔍 Found {len(prs)} PRs")

        if not prs:
            logger.info(f"ℹ️ No open PRs found for {search_type} branch '{branch}'")
            return None

        # Log details of found PRs
        for pr in prs:
            # Handle case where mock returns strings instead of dicts
            if isinstance(pr, str):
                logger.warning(f"🔍 PR data is string instead of dict: {pr}")
                continue

            head_info = pr.get("head", {})
            base_info = pr.get("base", {})
            logger.info(
                f"🔍 PR #{pr.get('number', 'unknown')}: {pr.get('title', 'unknown')}"
            )
            logger.info(
                f"🔍   Head: {head_info.get('label', 'unknown')} (ref: {head_info.get('ref', 'unknown')})"
            )
            logger.info(
                f"🔍   Base: {base_info.get('label', 'unknown')} (ref: {base_info.get('ref', 'unknown')})"
            )

        # Get the first (most recent) PR that's a valid dict
        pr = None
        for p in prs:
            if isinstance(p, dict) and "number" in p:
                pr = p
                break

        if not pr:
            logger.warning("❌ No valid PR data found in response")
            return None

        pr_number = pr["number"]

        logger.debug(f"🔍 Selected PR #{pr_number}: {pr['title']}")
        logger.debug(f"🔍 PR head: {pr.get('head', {}).get('label', 'unknown')}")
        logger.debug(f"🔍 PR base: {pr.get('base', {}).get('label', 'unknown')}")

        # Get PR details including mergeable status
        pr_detail_response = requests.get(
            f"https://api.github.com/repos/{owner}/{repo}/pulls/{pr_number}",
            headers=headers,
            timeout=10,
        )

        if pr_detail_response.status_code != 200:
            logger.warning(
                f"❌ Failed to get PR details: {pr_detail_response.status_code}"
            )
            return None

        pr_details = pr_detail_response.json()

        # Get commit status for the PR head
        head_sha = pr_details["head"]["sha"]
        status_response = requests.get(
            f"https://api.github.com/repos/{owner}/{repo}/commits/{head_sha}/status",
            headers=headers,
            timeout=10,
        )

        ci_status = "unknown"
        if status_response.status_code == 200:
            status_data = status_response.json()
            ci_status = status_data.get("state", "unknown")

        # Get check runs for more detailed CI information
        checks_response = requests.get(
            f"https://api.github.com/repos/{owner}/{repo}/commits/{head_sha}/check-runs",
            headers=headers,
            timeout=10,
        )

        checks = []
        if checks_response.status_code == 200:
            checks_data = checks_response.json()
            for check in checks_data.get("check_runs", []):
                checks.append(
                    {
                        "name": check["name"],
                        "status": check["status"],
                        "conclusion": check.get("conclusion"),
                        "details_url": check.get("details_url"),
                    }
                )

        # Determine deploy status based on checks
        deploy_status = "unknown"
        for check in checks:
            if "deploy" in check["name"].lower():
                if check["status"] == "completed":
                    deploy_status = check.get("conclusion", "unknown")
                else:
                    deploy_status = check["status"]
                break

        pr_status = {
            "number": pr_details["number"],
            "title": pr_details["title"],
            "html_url": pr_details["html_url"],
            "draft": pr_details.get("draft", False),
            "mergeable": pr_details.get("mergeable"),
            "changed_files": pr_details.get("changed_files", 0),
            "ci_status": ci_status,
            "deploy_status": deploy_status,
            "checks": checks,
        }

        logger.info(f"✅ PR status retrieved for #{pr_number}")
        return pr_status

    except requests.exceptions.RequestException as e:
        logger.error(f"❌ Network error while fetching PR status: {str(e)}")
        return None
    except Exception as e:
        logger.error(f"❌ Unexpected error while fetching PR status: {str(e)}")
        return None


def close_github_pr(repo_url, github_token, branch_name):
    """Close GitHub Pull Request for a specific branch"""
    logger.info(f"🔀 Closing PR for branch: {branch_name} in {repo_url}")

    try:
        # Extract owner and repo from URL
        if not repo_url or "github.com" not in repo_url:
            logger.warning(f"❌ Invalid GitHub URL: {repo_url}")
            return False, "Invalid GitHub URL"

        parts = repo_url.replace("https://github.com/", "").split("/")
        if len(parts) < 2:
            logger.warning(f"❌ Cannot parse GitHub URL: {repo_url}")
            return False, "Cannot parse GitHub URL"

        owner, repo = parts[0], parts[1]
        logger.debug(f"🔍 GitHub repo: {owner}/{repo}, branch: {branch_name}")

        headers = {
            "Authorization": f"token {github_token}",
            "Accept": "application/vnd.github.v3+json",
            "User-Agent": "OpenVibe-Backend/1.0",
        }

        # Find open PRs for this branch
        pr_response = requests.get(
            f"https://api.github.com/repos/{owner}/{repo}/pulls?head={owner}:{branch_name}&state=open",
            headers=headers,
            timeout=10,
        )

        if pr_response.status_code != 200:
            logger.warning(f"❌ Failed to get PRs: {pr_response.status_code}")
            return False, f"Failed to get PRs: {pr_response.status_code}"

        prs = pr_response.json()

        if not prs:
            logger.info(f"ℹ️ No open PRs found for branch: {branch_name}")
            return True, "No open PRs found for this branch"

        # Close each PR found (usually there should be only one)
        closed_prs = []
        for pr in prs:
            pr_number = pr["number"]
            logger.info(f"🔀 Closing PR #{pr_number} for branch: {branch_name}")

            close_data = {"state": "closed"}
            close_response = requests.patch(
                f"https://api.github.com/repos/{owner}/{repo}/pulls/{pr_number}",
                headers=headers,
                json=close_data,
                timeout=10,
            )

            if close_response.status_code == 200:
                logger.info(f"✅ Successfully closed PR #{pr_number}")
                closed_prs.append(pr_number)
            else:
                logger.error(
                    f"❌ Failed to close PR #{pr_number}: {close_response.status_code}"
                )
                return False, f"Failed to close PR #{pr_number}"

        if closed_prs:
            return True, f"Closed PR(s): {', '.join(map(str, closed_prs))}"
        else:
            return True, "No PRs needed to be closed"

    except Exception as e:
        logger.error(f"💥 Error closing GitHub PR: {str(e)}")
        return False, f"Error closing PR: {str(e)}"


def delete_github_branch(repo_url, github_token, branch_name):
    """Delete a GitHub branch"""
    logger.info(f"🌿 Deleting branch: {branch_name} from {repo_url}")

    try:
        # Extract owner and repo from URL
        if not repo_url or "github.com" not in repo_url:
            logger.warning(f"❌ Invalid GitHub URL: {repo_url}")
            return False, "Invalid GitHub URL"

        parts = repo_url.replace("https://github.com/", "").split("/")
        if len(parts) < 2:
            logger.warning(f"❌ Cannot parse GitHub URL: {repo_url}")
            return False, "Cannot parse GitHub URL"

        owner, repo = parts[0], parts[1]
        logger.debug(f"🔍 GitHub repo: {owner}/{repo}, branch: {branch_name}")

        # Don't delete main/master branches
        if branch_name.lower() in ["main", "master"]:
            logger.warning(f"⚠️ Cannot delete protected branch: {branch_name}")
            return False, f"Cannot delete protected branch: {branch_name}"

        headers = {
            "Authorization": f"token {github_token}",
            "Accept": "application/vnd.github.v3+json",
            "User-Agent": "OpenVibe-Backend/1.0",
        }

        # Delete the branch
        delete_response = requests.delete(
            f"https://api.github.com/repos/{owner}/{repo}/git/refs/heads/{branch_name}",
            headers=headers,
            timeout=10,
        )

        if delete_response.status_code == 204:
            logger.info(f"✅ Successfully deleted branch: {branch_name}")
            return True, f"Branch '{branch_name}' deleted successfully"
        elif delete_response.status_code == 404:
            logger.warning(f"⚠️ Branch not found: {branch_name}")
            return (
                True,
                f"Branch '{branch_name}' not found (may have been already deleted)",
            )
        elif delete_response.status_code == 422:
            logger.warning(f"⚠️ Cannot delete branch: {branch_name} (may be protected)")
            return False, f"Cannot delete branch '{branch_name}' (may be protected)"
        else:
            logger.error(
                f"❌ Failed to delete branch: {delete_response.status_code} - {delete_response.text}"
            )
            return False, f"GitHub API error: {delete_response.status_code}"

    except Exception as e:
        logger.error(f"💥 Error deleting GitHub branch: {str(e)}")
        return False, f"Error deleting branch: {str(e)}"


def delete_github_repo(repo_url, github_token):
    """Delete a GitHub repository"""
    logger.info(f"🗑️ Deleting GitHub repo: {repo_url}")

    try:
        # Extract owner and repo from URL
        if not repo_url or "github.com" not in repo_url:
            logger.warning(f"❌ Invalid GitHub URL: {repo_url}")
            return False, "Invalid GitHub URL"

        parts = repo_url.replace("https://github.com/", "").split("/")
        if len(parts) < 2:
            logger.warning(f"❌ Cannot parse GitHub URL: {repo_url}")
            return False, "Cannot parse GitHub URL"

        owner, repo = parts[0], parts[1]
        logger.debug(f"🔍 GitHub repo to delete: {owner}/{repo}")

        headers = {
            "Authorization": f"token {github_token}",
            "Accept": "application/vnd.github.v3+json",
            "User-Agent": "OpenVibe-Backend/1.0",
        }

        # Delete the repository
        delete_response = requests.delete(
            f"https://api.github.com/repos/{owner}/{repo}", headers=headers, timeout=30
        )

        if delete_response.status_code == 204:
            logger.info(f"✅ Successfully deleted GitHub repo: {owner}/{repo}")
            return True, "Repository deleted successfully"
        elif delete_response.status_code == 404:
            logger.warning(f"⚠️ GitHub repo not found: {owner}/{repo}")
            return True, "Repository not found (may have been already deleted)"
        elif delete_response.status_code == 403:
            logger.error(f"❌ Insufficient permissions to delete repo: {owner}/{repo}")
            return False, "Insufficient permissions to delete repository"
        else:
            logger.error(
                f"❌ Failed to delete GitHub repo: {delete_response.status_code} - {delete_response.text}"
            )
            return False, f"GitHub API error: {delete_response.status_code}"

    except Exception as e:
        logger.error(f"💥 Error deleting GitHub repo: {str(e)}")
        return False, f"Error deleting repository: {str(e)}"


def delete_fly_app(app_name, fly_token):
    """Delete a Fly.io app"""
    logger.info(f"🗑️ Deleting Fly.io app: {app_name}")

    try:
        if not fly_token:
            return False, "Fly.io API token is required"

        headers = {
            "Authorization": f"Bearer {fly_token}",
            "Content-Type": "application/json",
            "User-Agent": "OpenVibe-Backend/1.0",
        }

        # First check if app exists
        check_response = requests.get(
            f"https://api.machines.dev/v1/apps/{app_name}", headers=headers, timeout=10
        )

        if check_response.status_code == 404:
            logger.warning(f"⚠️ Fly.io app not found: {app_name}")
            return True, "App not found (may have been already deleted)"
        elif check_response.status_code != 200:
            logger.error(f"❌ Error checking Fly.io app: {check_response.status_code}")
            return False, f"Error checking app status: {check_response.status_code}"

        # Delete the app
        delete_response = requests.delete(
            f"https://api.machines.dev/v1/apps/{app_name}", headers=headers, timeout=30
        )

        if delete_response.status_code in [200, 202, 204]:
            logger.info(f"✅ Successfully deleted Fly.io app: {app_name}")
            return True, "App deleted successfully"
        elif delete_response.status_code == 404:
            logger.warning(f"⚠️ Fly.io app not found during deletion: {app_name}")
            return True, "App not found (may have been already deleted)"
        elif delete_response.status_code == 403:
            logger.error(
                f"❌ Insufficient permissions to delete Fly.io app: {app_name}"
            )
            return False, "Insufficient permissions to delete app"
        else:
            logger.error(
                f"❌ Failed to delete Fly.io app: {delete_response.status_code} - {delete_response.text}"
            )
            return False, f"Fly.io API error: {delete_response.status_code}"

    except Exception as e:
        logger.error(f"💥 Error deleting Fly.io app: {str(e)}")
        return False, f"Error deleting app: {str(e)}"


def create_github_repo(repo_name, github_token, fly_token):
    """Create a GitHub repository from template and set FLY_API_TOKEN secret"""
    logger.info(f"🐙 Creating GitHub repo: {repo_name}")
    logger.debug(f"🐙 GitHub token length: {len(github_token)}")
    logger.debug(f"🐙 GitHub token prefix: {github_token[:10]}...")
    logger.debug(f"🐙 Fly token provided: {bool(fly_token)}")
    logger.debug(f"🐙 Fly token length: {len(fly_token) if fly_token else 0}")

    try:
        # First, check if repo already exists
        headers = {
            "Authorization": f"token {github_token}",
            "Accept": "application/vnd.github.v3+json",
            "User-Agent": "OpenVibe-Backend/1.0",
        }
        logger.debug(f"🐙 Request headers: {headers}")

        # Get the authenticated user to determine the owner
        logger.debug(f"🐙 Making request to GitHub user API...")
        user_response = requests.get(
            "https://api.github.com/user", headers=headers, timeout=10
        )
        logger.debug(f"🐙 GitHub user API response: {user_response.status_code}")

        if user_response.status_code != 200:
            logger.error(f"❌ Failed to get GitHub user: {user_response.text}")
            logger.debug(f"🐙 Response content: {user_response.content}")
            return False, "Failed to authenticate with GitHub"

        user_data = user_response.json()
        owner = user_data["login"]
        logger.info(f"🔍 GitHub owner: {owner}")
        logger.debug(
            f"🔍 GitHub user authenticated: {user_data.get('login', 'unknown')}"
        )

        # Check if repo already exists
        check_response = requests.get(
            f"https://api.github.com/repos/{owner}/{repo_name}",
            headers=headers,
            timeout=10,
        )
        if check_response.status_code == 200:
            # Repository already exists, but that's okay - we'll use the existing one
            repo_data = check_response.json()
            logger.info(
                f"✅ Repository {owner}/{repo_name} already exists, using existing repository"
            )

            # Still try to set the FLY_API_TOKEN secret if provided
            if fly_token:
                logger.info(
                    f"🔐 Setting FLY_API_TOKEN secret for existing repo {repo_name}"
                )

                # Get the repository's public key for encrypting secrets
                key_response = requests.get(
                    f"https://api.github.com/repos/{owner}/{repo_name}/actions/secrets/public-key",
                    headers=headers,
                    timeout=10,
                )

                if key_response.status_code == 200:
                    from base64 import b64encode
                    from nacl import encoding, public

                    public_key_data = key_response.json()
                    public_key = public.PublicKey(
                        public_key_data["key"].encode("utf-8"), encoding.Base64Encoder()
                    )

                    # Encrypt the secret
                    sealed_box = public.SealedBox(public_key)
                    encrypted = sealed_box.encrypt(fly_token.encode("utf-8"))
                    encrypted_value = b64encode(encrypted).decode("utf-8")

                    # Set the secret
                    secret_data = {
                        "encrypted_value": encrypted_value,
                        "key_id": public_key_data["key_id"],
                    }

                    secret_response = requests.put(
                        f"https://api.github.com/repos/{owner}/{repo_name}/actions/secrets/FLY_API_TOKEN",
                        headers=headers,
                        json=secret_data,
                        timeout=10,
                    )

                    if secret_response.status_code in [201, 204]:
                        logger.info(
                            "✅ FLY_API_TOKEN secret set successfully for existing repo"
                        )
                    else:
                        logger.warning(
                            f"⚠️ Failed to set FLY_API_TOKEN secret for existing repo: {secret_response.text}"
                        )
                else:
                    logger.warning(
                        f"⚠️ Failed to get public key for secrets on existing repo: {key_response.text}"
                    )

            return True, repo_data["html_url"]

        # Create repo from template
        create_data = {
            "name": repo_name,
            "description": f"OpenVibe app: {repo_name}",
            "private": False,
            "include_all_branches": False,
        }

        template_headers = headers.copy()
        template_headers["Accept"] = "application/vnd.github.baptiste-preview+json"

        create_response = requests.post(
            "https://api.github.com/repos/rbren/openvibe-template/generate",
            headers=template_headers,
            json=create_data,
            timeout=30,
        )

        if create_response.status_code != 201:
            logger.error(f"Failed to create repo from template: {create_response.text}")
            return False, f"Failed to create repository: {create_response.text}"

        repo_data = create_response.json()
        logger.info(f"✅ Created repository: {repo_data['html_url']}")

        # Set FLY_API_TOKEN secret
        if fly_token:
            logger.info(f"🔐 Setting FLY_API_TOKEN secret for {repo_name}")

            # Get the repository's public key for encrypting secrets
            key_response = requests.get(
                f"https://api.github.com/repos/{owner}/{repo_name}/actions/secrets/public-key",
                headers=headers,
                timeout=10,
            )

            if key_response.status_code == 200:
                from base64 import b64encode
                from nacl import encoding, public

                public_key_data = key_response.json()
                public_key = public.PublicKey(
                    public_key_data["key"].encode("utf-8"), encoding.Base64Encoder()
                )

                # Encrypt the secret
                sealed_box = public.SealedBox(public_key)
                encrypted = sealed_box.encrypt(fly_token.encode("utf-8"))
                encrypted_value = b64encode(encrypted).decode("utf-8")

                # Set the secret
                secret_data = {
                    "encrypted_value": encrypted_value,
                    "key_id": public_key_data["key_id"],
                }

                secret_response = requests.put(
                    f"https://api.github.com/repos/{owner}/{repo_name}/actions/secrets/FLY_API_TOKEN",
                    headers=headers,
                    json=secret_data,
                    timeout=10,
                )

                if secret_response.status_code in [201, 204]:
                    logger.info("✅ FLY_API_TOKEN secret set successfully")
                else:
                    logger.warning(
                        f"⚠️ Failed to set FLY_API_TOKEN secret: {secret_response.text}"
                    )
            else:
                logger.warning(
                    f"⚠️ Failed to get public key for secrets: {key_response.text}"
                )

        return True, repo_data["html_url"]

    except Exception as e:
        logger.error(f"💥 GitHub repo creation error: {str(e)}")
        return False, f"Error creating repository: {str(e)}"


@apps_bp.route("/api/apps", methods=["GET"])
def get_apps():
    """Get all apps for a user, ordered alphabetically"""
    logger.info("📋 GET /api/apps - Fetching user apps")

    try:
        # Get UUID from headers
        user_uuid = request.headers.get("X-User-UUID")
        if not user_uuid:
            logger.warning("❌ X-User-UUID header is required")
            return jsonify({"error": "X-User-UUID header is required"}), 400

        user_uuid = user_uuid.strip()
        if not user_uuid:
            logger.warning("❌ Empty UUID provided in header")
            return jsonify({"error": "UUID cannot be empty"}), 400

        apps = load_user_apps(user_uuid)
        # Sort apps alphabetically by name
        apps.sort(key=lambda x: x.get("name", "").lower())

        logger.info(f"📊 Returning {len(apps)} apps for user {user_uuid[:8]}")
        return jsonify({"apps": apps, "count": len(apps)})
    except Exception as e:
        logger.error(f"💥 Error fetching apps: {str(e)}")
        return jsonify({"error": "Failed to fetch apps"}), 500


@apps_bp.route("/api/apps/<slug>", methods=["GET"])
def get_app(slug):
    """Get a specific app by slug with status information"""
    logger.info(f"📋 GET /api/apps/{slug} - Fetching app details")

    try:
        # Get UUID from headers
        user_uuid = request.headers.get("X-User-UUID")
        if not user_uuid:
            logger.warning("❌ X-User-UUID header is required")
            return jsonify({"error": "X-User-UUID header is required"}), 400

        user_uuid = user_uuid.strip()
        if not user_uuid:
            logger.warning("❌ Empty UUID provided in header")
            return jsonify({"error": "UUID cannot be empty"}), 400

        # Load app for this user
        app = load_user_app(user_uuid, slug)
        if not app:
            logger.warning(f"❌ App not found: {slug} for user {user_uuid[:8]}")
            return jsonify({"error": "App not found"}), 404

        logger.info(f"📊 Found app: {app['slug']} for user {user_uuid[:8]}")

        # Get user's API keys for status information
        github_status = None
        fly_status = None
        pr_status = None

        try:
            user_keys = load_user_keys(user_uuid)
            github_token = user_keys.get("github")
            fly_token = user_keys.get("fly")

            # Get GitHub status if token is available
            if github_token and app.get("github_url"):
                logger.info(f"🔍 GitHub token length: {len(github_token)} characters")
                logger.info(f"🔍 GitHub token starts with: {github_token[:10]}...")
                github_status = get_github_status(app["github_url"], github_token)

                # Get PR status for the current branch
                branch = app.get("branch", "main")
                logger.info(
                    f"🔍 APPS ENDPOINT: Getting PR status for app branch: {branch}"
                )
                pr_status = get_pr_status(app["github_url"], github_token, branch)

            # Get Fly.io status if token is available
            if fly_token and app.get("slug"):
                fly_status = get_fly_status(app["slug"], fly_token)

        except Exception as e:
            logger.warning(f"⚠️ Error getting status information: {str(e)}")

        # Add status information to app
        app_with_status = app.copy()
        if github_status:
            app_with_status["github_status"] = github_status
            logger.debug(
                f"🔍 Added GitHub status: {github_status.get('status', 'unknown')}"
            )
        else:
            logger.info(f"🔍 No github_status to add (github_status is None or empty)")
        if fly_status:
            app_with_status["fly_status"] = fly_status
        if pr_status:
            app_with_status["pr_status"] = pr_status
            logger.info(f"🔍 Adding pr_status to response")

        logger.debug(f"🔍 Returning app {slug} with status information")
        return jsonify(app_with_status)
    except Exception as e:
        logger.error(f"💥 Error fetching app: {str(e)}")
        return jsonify({"error": "Failed to fetch app"}), 500


@apps_bp.route("/api/apps", methods=["POST"])
def create_app():
    """Create a new app with GitHub repo and Fly.io app"""
    logger.info("🆕 POST /api/apps - Creating new app")

    try:
        # Get UUID from headers
        user_uuid = request.headers.get("X-User-UUID")
        if not user_uuid:
            logger.warning("❌ X-User-UUID header is required")
            return jsonify({"error": "X-User-UUID header is required"}), 400

        user_uuid = user_uuid.strip()
        if not user_uuid:
            logger.warning("❌ Empty UUID provided in header")
            return jsonify({"error": "UUID cannot be empty"}), 400

        # Get request data
        data = request.get_json()
        if not data or "slug" not in data:
            logger.warning("❌ App slug is required")
            return jsonify({"error": "App slug is required"}), 400

        app_slug = data["slug"].strip()
        if not app_slug:
            logger.warning("❌ App slug cannot be empty")
            return jsonify({"error": "App slug cannot be empty"}), 400

        # Validate slug format
        if not is_valid_slug(app_slug):
            logger.warning(f"❌ Invalid app slug format: {app_slug}")
            return (
                jsonify(
                    {
                        "error": "App slug must contain only lowercase letters, numbers, and hyphens (no consecutive hyphens, no leading/trailing hyphens)"
                    }
                ),
                400,
            )

        logger.info(f"🔄 Creating app: {app_slug} for user {user_uuid[:8]}")

        # Check if app with same slug already exists for this user
        if user_app_exists(user_uuid, app_slug):
            logger.warning(
                f"❌ App with slug '{app_slug}' already exists for user {user_uuid[:8]}"
            )
            return jsonify({"error": f'App with slug "{app_slug}" already exists'}), 409

        # Get user's API keys
        user_keys = load_user_keys(user_uuid)
        github_token = user_keys.get("github")
        fly_token = user_keys.get("fly")

        if not github_token:
            logger.warning("❌ GitHub API key is required")
            return (
                jsonify(
                    {
                        "error": "GitHub API key is required. Please set it in integrations first."
                    }
                ),
                400,
            )

        if not fly_token:
            logger.warning("❌ Fly.io API key is required")
            return (
                jsonify(
                    {
                        "error": "Fly.io API key is required. Please set it in integrations first."
                    }
                ),
                400,
            )

        # Create GitHub repository
        logger.info(f"🐙 Creating GitHub repository: {app_slug}")
        github_success, github_result = create_github_repo(
            app_slug, github_token, fly_token
        )

        if not github_success:
            logger.error(f"❌ GitHub repo creation failed: {github_result}")
            return (
                jsonify(
                    {"error": f"Failed to create GitHub repository: {github_result}"}
                ),
                500,
            )

        github_url = github_result
        logger.info(f"✅ GitHub repository created: {github_url}")

        # Create Fly.io app
        logger.info(f"🛩️ Creating Fly.io app: {app_slug}")
        fly_success, fly_result = create_fly_app(app_slug, fly_token)

        if not fly_success:
            logger.error(f"❌ Fly.io app creation failed: {fly_result}")
            # Don't fail the entire app creation if Fly.io fails
            # The user can manually create the app later
            logger.warning(f"⚠️ Continuing with app creation despite Fly.io failure")
            fly_app_name = None
        else:
            fly_app_name = app_slug
            logger.info(f"✅ Fly.io app created: {fly_app_name}")

        # Create app record
        app = {
            "slug": app_slug,
            "github_url": github_url,
            "fly_app_name": fly_app_name,
            "created_at": datetime.now(timezone.utc).isoformat(),
            "created_by": user_uuid,
        }

        # Save app for this user
        if not save_user_app(user_uuid, app_slug, app):
            logger.error("❌ Failed to save app to file")
            return jsonify({"error": "Failed to save app"}), 500

        # Wait 5 seconds before creating the first riff to allow for proper setup
        logger.info(
            f"⏳ Waiting 5 seconds before creating initial riff for app: {app['name']}"
        )
        time.sleep(5)

        # Create initial riff and message for the new app
<<<<<<< HEAD
        logger.info(f"🆕 Creating initial riff for app: {app['name']}")
=======
        logger.info(f"🆕 Creating initial riff for app: {app_slug}")
>>>>>>> e430cdd4
        riff_success, riff_result = create_initial_riff_and_message(
            user_uuid, app_slug, app_slug, github_url
        )

        warnings = []
        if not fly_success:
            warnings.append(f"Fly.io app creation failed: {fly_result}")

        if not riff_success:
            logger.warning(f"⚠️ Failed to create initial riff: {riff_result}")
            warnings.append(f"Initial riff creation failed: {riff_result}")
        else:
            logger.info(f"✅ Initial riff created successfully for app: {app_slug}")

        logger.info(f"✅ App created successfully: {app_slug}")
        return (
            jsonify(
                {
                    "message": "App created successfully",
                    "app": app,
                    "warnings": warnings,
                    "initial_riff": riff_result if riff_success else None,
                }
            ),
            201,
        )

    except Exception as e:
        logger.error(f"💥 Error creating app: {str(e)}")
        return jsonify({"error": "Failed to create app"}), 500


@apps_bp.route("/api/apps/<slug>", methods=["DELETE"])
def delete_app(slug):
    """Delete a app and its associated GitHub repo and Fly.io app"""
    logger.info(f"🗑️ DELETE /api/apps/{slug} - Deleting app")

    try:
        # Get UUID from headers
        user_uuid = request.headers.get("X-User-UUID")
        if not user_uuid:
            logger.warning("❌ X-User-UUID header is required")
            return jsonify({"error": "X-User-UUID header is required"}), 400

        user_uuid = user_uuid.strip()
        if not user_uuid:
            logger.warning("❌ Empty UUID provided in header")
            return jsonify({"error": "UUID cannot be empty"}), 400

        # Load app for this user
        app = load_user_app(user_uuid, slug)
        if not app:
            logger.warning(f"❌ App not found: {slug} for user {user_uuid[:8]}")
            return jsonify({"error": "App not found"}), 404

        logger.info(f"🔍 Found app to delete: {app['slug']} for user {user_uuid[:8]}")

        # Get user's API keys
        user_keys = load_user_keys(user_uuid)
        github_token = user_keys.get("github")
        fly_token = user_keys.get("fly")

        deletion_results = {
            "github_success": False,
            "github_error": None,
            "fly_success": False,
            "fly_error": None,
        }

        # Delete GitHub repository if URL exists and token is available
        if app.get("github_url") and github_token:
            logger.info(f"🐙 Deleting GitHub repository: {app['github_url']}")
            github_success, github_message = delete_github_repo(
                app["github_url"], github_token
            )
            deletion_results["github_success"] = github_success
            if not github_success:
                deletion_results["github_error"] = github_message
                logger.warning(f"⚠️ GitHub deletion failed: {github_message}")
            else:
                logger.info(f"✅ GitHub repository deleted: {github_message}")
        else:
            logger.info("⚠️ Skipping GitHub deletion (no URL or token)")

        # Delete Fly.io app if name exists and token is available
        if app.get("fly_app_name") and fly_token:
            logger.info(f"🛩️ Deleting Fly.io app: {app['fly_app_name']}")
            fly_success, fly_message = delete_fly_app(app["fly_app_name"], fly_token)
            deletion_results["fly_success"] = fly_success
            if not fly_success:
                deletion_results["fly_error"] = fly_message
                logger.warning(f"⚠️ Fly.io deletion failed: {fly_message}")
            else:
                logger.info(f"✅ Fly.io app deleted: {fly_message}")
        else:
            logger.info("⚠️ Skipping Fly.io deletion (no app name or token)")

        # Delete app and all its data (including riffs)
        if delete_user_app(user_uuid, slug):
            logger.info(
                f"✅ App {slug} and all associated data deleted for user {user_uuid[:8]}"
            )
        else:
            logger.error(f"❌ Failed to delete app data")
            return jsonify({"error": "Failed to delete app data"}), 500

        # Prepare response
        response_data = {
            "message": f'App "{app.get("name")}" deleted successfully',
            "app_name": app.get("name"),
            "app_slug": slug,
            "deletion_results": deletion_results,
        }

        # Add warnings if some deletions failed
        warnings = []
        if deletion_results["github_error"]:
            warnings.append(
                f"GitHub repository deletion failed: {deletion_results['github_error']}"
            )
        if deletion_results["fly_error"]:
            warnings.append(
                f"Fly.io app deletion failed: {deletion_results['fly_error']}"
            )

        if warnings:
            response_data["warnings"] = warnings

        logger.info(f"✅ App deletion completed: {slug}")
        return jsonify(response_data)

    except Exception as e:
        logger.error(f"💥 Error deleting app: {str(e)}")
        return jsonify({"error": "Failed to delete app"}), 500


@apps_bp.route("/api/apps/<slug>/deployment", methods=["GET"])
def get_app_deployment_status(slug):
    """Get deployment status for an app (checks main branch)"""
    logger.info(f"🚀 GET /api/apps/{slug}/deployment - Getting app deployment status")

    try:
        # Get UUID from headers
        user_uuid = request.headers.get("X-User-UUID")
        if not user_uuid:
            logger.warning("❌ X-User-UUID header is required")
            return jsonify({"error": "X-User-UUID header is required"}), 400

        user_uuid = user_uuid.strip()
        if not user_uuid:
            logger.warning("❌ Empty UUID provided in header")
            return jsonify({"error": "UUID cannot be empty"}), 400

        # Load app for this user
        app = load_user_app(user_uuid, slug)
        if not app:
            logger.warning(f"❌ App not found: {slug} for user {user_uuid[:8]}")
            return jsonify({"error": "App not found"}), 404

        # Check if app has GitHub URL
        github_url = app.get("github_url")
        if not github_url:
            logger.info(f"ℹ️ No GitHub URL configured for app {slug}")
            return jsonify(
                {
                    "status": "error",
                    "message": "No GitHub URL configured for this app",
                    "details": {"error": "no_github_url"},
                }
            )

        # Get user's GitHub token
        user_keys = load_user_keys(user_uuid)
        github_token = user_keys.get("github")

        if not github_token:
            logger.info(f"ℹ️ No GitHub token found for user {user_uuid[:8]}")
            return jsonify(
                {
                    "status": "error",
                    "message": "No GitHub token configured",
                    "details": {"error": "no_github_token"},
                }
            )

        # Check deployment status for main branch
        branch_name = "main"
        logger.info(
            f"🔍 Checking deployment status for app '{slug}' on branch '{branch_name}'"
        )

        deployment_status = get_deployment_status(github_url, github_token, branch_name)

        logger.info(
            f"✅ Deployment status retrieved for app {slug}: {deployment_status['status']}"
        )
        return jsonify(deployment_status)

    except Exception as e:
        logger.error(f"💥 Error getting app deployment status: {str(e)}")
        return jsonify({"error": "Failed to get deployment status"}), 500<|MERGE_RESOLUTION|>--- conflicted
+++ resolved
@@ -1471,11 +1471,7 @@
         time.sleep(5)
 
         # Create initial riff and message for the new app
-<<<<<<< HEAD
         logger.info(f"🆕 Creating initial riff for app: {app['name']}")
-=======
-        logger.info(f"🆕 Creating initial riff for app: {app_slug}")
->>>>>>> e430cdd4
         riff_success, riff_result = create_initial_riff_and_message(
             user_uuid, app_slug, app_slug, github_url
         )
