"""
End-to-end tests for riffs endpoints.
Tests riff creation, listing, and management within apps.
"""

import os


class TestRiffsEndpoints:
    """Test riffs API endpoints"""

    def test_mock_mode_enabled(self):
        """Verify that MOCK_MODE is enabled for tests"""
        assert os.environ.get("MOCK_MODE", "false").lower() == "true"

    def setup_app_for_riffs(self, client, headers, mock_api_keys, app_name="test-app"):
        """Helper method to set up an app for riff tests"""
        # Set up API keys
        for provider, key in mock_api_keys.items():
            client.post(
                f"/integrations/{provider}",
                headers=headers,
                json={"api_key": key},
            )

        # Create an app
        app_data = {"slug": app_name}
        response = client.post("/api/apps", headers=headers, json=app_data)
        assert response.status_code == 201

        return response.get_json()["app"]["slug"]

    def test_get_riffs_empty_list(self, client, mock_api_keys):
        """Test getting riffs when only automatic riff exists"""
        unique_headers = {
            "X-User-UUID": "test-riffs-empty-list-uuid",
            "Content-Type": "application/json",
        }
        app_slug = self.setup_app_for_riffs(
            client, unique_headers, mock_api_keys, "empty-list-app"
        )

        response = client.get(f"/api/apps/{app_slug}/riffs", headers=unique_headers)

        assert response.status_code == 200
        data = response.get_json()

        # Should have 1 riff (the automatic rename riff)
        assert data["count"] == 1
        assert data["app_slug"] == app_slug
        assert len(data["riffs"]) == 1

        # Check that the automatic riff was created
        automatic_riff = data["riffs"][0]
        assert automatic_riff["slug"] == f"rename-to-{app_slug}"
        assert automatic_riff["slug"] == f"rename-to-{app_slug}"
        assert automatic_riff["app_slug"] == app_slug

    def test_get_riffs_nonexistent_app(self, client, sample_headers):
        """Test getting riffs for nonexistent app"""
        response = client.get("/api/apps/nonexistent-app/riffs", headers=sample_headers)

        assert response.status_code == 404
        data = response.get_json()

        assert data["error"] == "App not found"

    def test_get_riffs_missing_uuid_header(self, client):
        """Test getting riffs without UUID header"""
        response = client.get("/api/apps/test-app/riffs")

        assert response.status_code == 400
        data = response.get_json()

        assert data["error"] == "X-User-UUID header is required"

    def test_get_riffs_empty_uuid_header(self, client):
        """Test getting riffs with empty UUID header"""
        response = client.get(
            "/api/apps/test-app/riffs", headers={"X-User-UUID": "   "}
        )

        assert response.status_code == 400
        data = response.get_json()

        assert data["error"] == "UUID cannot be empty"

    def test_create_riff_success(self, client, mock_api_keys):
        """Test creating a new riff successfully"""
        unique_headers = {
            "X-User-UUID": "test-create-riff-success-uuid",
            "Content-Type": "application/json",
        }
        app_slug = self.setup_app_for_riffs(
            client, unique_headers, mock_api_keys, "create-riff-app"
        )

        riff_data = {"slug": "test-riff", "description": "A test riff"}

        response = client.post(
            f"/api/apps/{app_slug}/riffs", headers=unique_headers, json=riff_data
        )

        assert response.status_code == 201
        data = response.get_json()

        assert data["message"] == "Riff created successfully"
        assert "riff" in data

        riff = data["riff"]
        assert riff["slug"] == "test-riff"
        assert riff["slug"] == "test-riff"
        assert riff["app_slug"] == app_slug
        assert "created_at" in riff
        assert "created_by" in riff
        assert riff["message_count"] == 0
        assert riff["last_message_at"] is None

    def test_create_riff_missing_name(self, client, mock_api_keys):
        """Test creating riff without name"""
        unique_headers = {
            "X-User-UUID": "test-riff-missing-name-uuid",
            "Content-Type": "application/json",
        }
        app_slug = self.setup_app_for_riffs(
            client, unique_headers, mock_api_keys, "missing-name-app"
        )

        response = client.post(
            f"/api/apps/{app_slug}/riffs", headers=unique_headers, json={}
        )

        assert response.status_code == 400
        data = response.get_json()

        assert data["error"] == "Riff slug is required"

    def test_create_riff_empty_name(self, client, mock_api_keys):
        """Test creating riff with empty name"""
        unique_headers = {
            "X-User-UUID": "test-riff-empty-name-uuid",
            "Content-Type": "application/json",
        }
        app_slug = self.setup_app_for_riffs(
            client, unique_headers, mock_api_keys, "empty-name-app"
        )

        response = client.post(
            f"/api/apps/{app_slug}/riffs", headers=unique_headers, json={"slug": ""}
        )

        assert response.status_code == 400
        data = response.get_json()

        assert data["error"] == "Riff slug cannot be empty"

    def test_create_riff_whitespace_name(self, client, mock_api_keys):
        """Test creating riff with whitespace-only name"""
        unique_headers = {
            "X-User-UUID": "test-riff-whitespace-name-uuid",
            "Content-Type": "application/json",
        }
        app_slug = self.setup_app_for_riffs(
            client, unique_headers, mock_api_keys, "whitespace-name-app"
        )

        response = client.post(
            f"/api/apps/{app_slug}/riffs", headers=unique_headers, json={"slug": "   "}
        )

        assert response.status_code == 400
        data = response.get_json()

        assert data["error"] == "Riff slug cannot be empty"

    def test_create_riff_nonexistent_app(self, client, sample_headers):
        """Test creating riff for nonexistent app"""
        response = client.post(
            "/api/apps/nonexistent-app/riffs",
            headers=sample_headers,
            json={"slug": "test-riff"},
        )

        assert response.status_code == 404
        data = response.get_json()

        assert data["error"] == "App not found"

    def test_create_riff_missing_uuid_header(self, client):
        """Test creating riff without UUID header"""
        response = client.post("/api/apps/test-app/riffs", json={"slug": "test-riff"})

        assert response.status_code == 400
        data = response.get_json()

        assert data["error"] == "X-User-UUID header is required"

    def test_create_riff_duplicate_name(self, client, mock_api_keys):
        """Test creating riff with duplicate name - should adopt existing riff"""
        unique_headers = {
            "X-User-UUID": "test-riff-duplicate-name-uuid",
            "Content-Type": "application/json",
        }
        app_slug = self.setup_app_for_riffs(
            client, unique_headers, mock_api_keys, "duplicate-name-app"
        )

        riff_data = {"slug": "duplicate-riff"}

        # Create first riff
        response1 = client.post(
            f"/api/apps/{app_slug}/riffs", headers=unique_headers, json=riff_data
        )
        assert response1.status_code == 201
        first_riff = response1.get_json()["riff"]

        # Try to create duplicate - should adopt existing riff
        response2 = client.post(
            f"/api/apps/{app_slug}/riffs", headers=unique_headers, json=riff_data
        )
        assert response2.status_code == 200

        data = response2.get_json()
<<<<<<< HEAD
        assert data["error"] == 'Riff with slug "duplicate-riff" already exists'
=======
        assert "adopted" in data["message"].lower()
        assert data["riff"]["slug"] == first_riff["slug"]
        assert data["riff"]["name"] == first_riff["name"]
>>>>>>> 36aaf3c2

    def test_create_and_list_riffs(self, client, mock_api_keys):
        """Test creating riffs and then listing them"""
        unique_headers = {
            "X-User-UUID": "test-create-and-list-riffs-uuid",
            "Content-Type": "application/json",
        }
        app_slug = self.setup_app_for_riffs(
            client, unique_headers, mock_api_keys, "create-list-app"
        )

        # Create multiple riffs
        riffs_to_create = [
            {"slug": "riff-one"},
            {"slug": "riff-two"},
            {"slug": "riff-three"},
        ]

        for riff_data in riffs_to_create:
            response = client.post(
                f"/api/apps/{app_slug}/riffs", headers=unique_headers, json=riff_data
            )
            assert response.status_code == 201

        # List riffs
        response = client.get(f"/api/apps/{app_slug}/riffs", headers=unique_headers)
        assert response.status_code == 200

        data = response.get_json()
        # Should have 4 riffs (3 manual + 1 automatic rename riff)
        assert data["count"] == 4
        assert len(data["riffs"]) == 4
        assert data["app_slug"] == app_slug

        # Check that riffs are present
        riff_slugs = [riff["slug"] for riff in data["riffs"]]
        assert "riff-one" in riff_slugs
        assert "riff-two" in riff_slugs
        assert "riff-three" in riff_slugs
        # Also check for the automatic rename riff
        assert f"rename-to-{app_slug}" in riff_slugs

    def test_riff_slug_validation(self, client, mock_api_keys):
        """Test that riff slugs are validated correctly"""
        unique_headers = {
            "X-User-UUID": "test-riff-slug-generation-uuid",
            "Content-Type": "application/json",
        }
        app_slug = self.setup_app_for_riffs(
            client, unique_headers, mock_api_keys, "slug-gen-app"
        )

        # Test valid slugs
        valid_slugs = [
            "simple-riff",
            "riff-with-hyphens",
            "riff123-with-numbers",
        ]

        for slug in valid_slugs:
            response = client.post(
                f"/api/apps/{app_slug}/riffs",
                headers=unique_headers,
                json={"slug": slug},
            )
            assert response.status_code == 201

            data = response.get_json()
            assert data["riff"]["slug"] == slug

            # Clean up for next test
            client.delete(
                f"/api/apps/{app_slug}/riffs/{slug}", headers=unique_headers
            )

        # Test invalid slugs
        invalid_slugs = [
            "Simple Riff",  # spaces and capitals
            "Riff_With_Underscores",  # underscores
            "Riff!@# With Special",  # special characters
            "-invalid-start",  # starts with hyphen
            "invalid-end-",  # ends with hyphen
            "invalid--double",  # double hyphens
        ]

        for slug in invalid_slugs:
            response = client.post(
                f"/api/apps/{app_slug}/riffs",
                headers=unique_headers,
                json={"slug": slug},
            )
            assert response.status_code == 400

    def test_custom_riff_slug(self, client, mock_api_keys):
        """Test creating riff with custom slug"""
        unique_headers = {
            "X-User-UUID": "test-custom-riff-slug-uuid",
            "Content-Type": "application/json",
        }
        app_slug = self.setup_app_for_riffs(
            client, unique_headers, mock_api_keys, "custom-slug-app"
        )

        riff_data = {"slug": "my-custom-slug"}

        response = client.post(
            f"/api/apps/{app_slug}/riffs", headers=unique_headers, json=riff_data
        )

        assert response.status_code == 201
        data = response.get_json()

        assert data["riff"]["slug"] == "my-custom-slug"

    def test_different_users_isolated_riffs(self, client, mock_api_keys):
        """Test that riffs are isolated between different users"""
        user1_headers = {
            "X-User-UUID": "test-riff-isolation-user1-uuid",
            "Content-Type": "application/json",
        }
        user2_headers = {
            "X-User-UUID": "test-riff-isolation-user2-uuid",
            "Content-Type": "application/json",
        }

        # Set up apps for both users
        app1_slug = self.setup_app_for_riffs(
            client, user1_headers, mock_api_keys, "user1-app"
        )
        app2_slug = self.setup_app_for_riffs(
            client, user2_headers, mock_api_keys, "user2-app"
        )

        # Create riff for user1
        response = client.post(
            f"/api/apps/{app1_slug}/riffs",
            headers=user1_headers,
            json={"slug": "user1-riff"},
        )
        assert response.status_code == 201

        # Check that user2 doesn't see user1's riff in their app (but has their own automatic riff)
        response = client.get(f"/api/apps/{app2_slug}/riffs", headers=user2_headers)
        assert response.status_code == 200
        data = response.get_json()
        assert data["count"] == 1  # Only the automatic rename riff
        assert len(data["riffs"]) == 1
        assert (
            data["riffs"][0]["slug"] == f"rename-to-{app2_slug}"
        )  # Only the automatic riff

        # Check that user1 still sees their riff (plus the automatic one)
        response = client.get(f"/api/apps/{app1_slug}/riffs", headers=user1_headers)
        assert response.status_code == 200
        data = response.get_json()
        assert data["count"] == 2  # User1 Riff + automatic rename riff
        riff_slugs = [riff["slug"] for riff in data["riffs"]]
        assert "user1-riff" in riff_slugs
        assert f"rename-to-{app1_slug}" in riff_slugs

    def test_riffs_different_apps_same_user(
        self, client, sample_headers, mock_api_keys
    ):
        """Test that riffs are isolated between different apps for the same user"""
        # Create two apps
        app1_slug = self.setup_app_for_riffs(
            client, sample_headers, mock_api_keys, "app-one"
        )
        app2_slug = self.setup_app_for_riffs(
            client, sample_headers, mock_api_keys, "app-two"
        )

        # Create riff in first app
        response = client.post(
            f"/api/apps/{app1_slug}/riffs",
            headers=sample_headers,
            json={"slug": "app1-riff"},
        )
        assert response.status_code == 201

        # Check that second app doesn't have the first app's riff (but has its own automatic riff)
        response = client.get(f"/api/apps/{app2_slug}/riffs", headers=sample_headers)
        assert response.status_code == 200
        data = response.get_json()
        assert data["count"] == 1  # Only the automatic rename riff
        assert len(data["riffs"]) == 1
        assert (
            data["riffs"][0]["slug"] == f"rename-to-{app2_slug}"
        )  # Only the automatic riff

        # Check that first app still has the riff (plus the automatic one)
        response = client.get(f"/api/apps/{app1_slug}/riffs", headers=sample_headers)
        assert response.status_code == 200
        data = response.get_json()
        assert data["count"] == 2  # App1 Riff + automatic rename riff
        riff_slugs = [riff["slug"] for riff in data["riffs"]]
        assert "app1-riff" in riff_slugs
        assert f"rename-to-{app1_slug}" in riff_slugs

    def test_delete_riff_success(self, client, mock_api_keys):
        """Test successful riff deletion"""
        unique_headers = {
            "X-User-UUID": "test-delete-riff-uuid",
            "Content-Type": "application/json",
        }
        app_slug = self.setup_app_for_riffs(
            client, unique_headers, mock_api_keys, "delete-test-app"
        )

        # Create a riff
        riff_data = {"slug": "test-riff-to-delete"}
        response = client.post(
            f"/api/apps/{app_slug}/riffs", headers=unique_headers, json=riff_data
        )
        assert response.status_code == 201
        riff_slug = response.get_json()["riff"]["slug"]

        # Verify riff exists (1 manual + 1 automatic)
        response = client.get(f"/api/apps/{app_slug}/riffs", headers=unique_headers)
        assert response.status_code == 200
        assert response.get_json()["count"] == 2

        # Delete the riff
        response = client.delete(
            f"/api/apps/{app_slug}/riffs/{riff_slug}", headers=unique_headers
        )
        assert response.status_code == 200
        data = response.get_json()

        assert "deleted successfully" in data["message"]
        assert data["riff_slug"] == riff_slug
        assert data["app_slug"] == app_slug

        # Verify manual riff is gone, but automatic riff remains
        response = client.get(f"/api/apps/{app_slug}/riffs", headers=unique_headers)
        assert response.status_code == 200
        assert response.get_json()["count"] == 1  # Only automatic riff remains

    def test_delete_riff_not_found(self, client, mock_api_keys):
        """Test deleting a non-existent riff"""
        unique_headers = {
            "X-User-UUID": "test-delete-riff-not-found-uuid",
            "Content-Type": "application/json",
        }
        app_slug = self.setup_app_for_riffs(
            client, unique_headers, mock_api_keys, "delete-not-found-app"
        )

        # Try to delete non-existent riff
        response = client.delete(
            f"/api/apps/{app_slug}/riffs/non-existent-riff", headers=unique_headers
        )
        assert response.status_code == 404
        data = response.get_json()
        assert "not found" in data["error"].lower()

    def test_delete_riff_missing_uuid_header(self, client, mock_api_keys):
        """Test deleting riff without UUID header"""
        headers = {"Content-Type": "application/json"}

        response = client.delete("/api/apps/test-app/riffs/test-riff", headers=headers)
        assert response.status_code == 400
        data = response.get_json()
        assert "X-User-UUID header is required" in data["error"]

    def test_delete_riff_app_not_found(self, client, mock_api_keys):
        """Test deleting riff from non-existent app"""
        unique_headers = {
            "X-User-UUID": "test-delete-riff-app-not-found-uuid",
            "Content-Type": "application/json",
        }

        # Try to delete riff from non-existent app
        response = client.delete(
            "/api/apps/non-existent-app/riffs/test-riff", headers=unique_headers
        )
        assert response.status_code == 404
        data = response.get_json()
        assert "not found" in data["error"].lower()<|MERGE_RESOLUTION|>--- conflicted
+++ resolved
@@ -221,13 +221,8 @@
         assert response2.status_code == 200
 
         data = response2.get_json()
-<<<<<<< HEAD
-        assert data["error"] == 'Riff with slug "duplicate-riff" already exists'
-=======
         assert "adopted" in data["message"].lower()
         assert data["riff"]["slug"] == first_riff["slug"]
-        assert data["riff"]["name"] == first_riff["name"]
->>>>>>> 36aaf3c2
 
     def test_create_and_list_riffs(self, client, mock_api_keys):
         """Test creating riffs and then listing them"""
