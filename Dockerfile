--- conflicted
+++ resolved
@@ -37,11 +37,7 @@
 # Final stage for app image - using Ubuntu to support both nginx and python
 FROM ubuntu:24.04
 
-<<<<<<< HEAD
 # Install nginx, python, uv, supervisor, git, and development tools
-=======
-# Install nginx, python, uv, git, and supervisor
->>>>>>> 463cfb27
 RUN apt-get update -qq && \
     apt-get install --no-install-recommends -y \
     nginx \
@@ -50,11 +46,8 @@
     supervisor \
     curl \
     git \
-<<<<<<< HEAD
     inotify-tools \
     net-tools \
-=======
->>>>>>> 463cfb27
     && rm -rf /var/lib/apt/lists/* \
     && pip3 install --break-system-packages uv
 
@@ -66,14 +59,9 @@
 WORKDIR /app
 
 # Install Python dependencies using uv from pyproject.toml
-<<<<<<< HEAD
 RUN cd backend && \
     uv pip compile pyproject.toml -o requirements.txt && \
-    uv pip install --system -r requirements.txt && \
-=======
-RUN uv pip compile pyproject.toml -o requirements.txt && \
     uv pip install --system --break-system-packages -r requirements.txt && \
->>>>>>> 463cfb27
     rm requirements.txt
 
 # Create data directory for persistent storage
