# syntax = docker/dockerfile:1

# Adjust NODE_VERSION as desired
ARG NODE_VERSION=20.18.0
FROM node:${NODE_VERSION}-slim AS base

LABEL fly_launch_runtime="Full-Stack"

# Set production environment
ENV NODE_ENV="production"

# Install packages needed for both frontend and backend
RUN apt-get update -qq && \
    apt-get install --no-install-recommends -y build-essential node-gyp pkg-config python-is-python3 nginx

# Build frontend
FROM base AS frontend-build
WORKDIR /app
COPY package-lock.json package.json ./
RUN npm ci --include=dev
COPY . .
RUN npm run build

# Build backend
FROM base AS backend-build
WORKDIR /app/backend
COPY backend/package.json backend/package-lock.json ./
RUN npm ci --omit=dev

# Final stage for app image
FROM node:${NODE_VERSION}-slim AS final

# Install nginx and curl
RUN apt-get update -qq && \
    apt-get install --no-install-recommends -y nginx curl && \
    apt-get clean && \
    rm -rf /var/lib/apt/lists/*

# Set production environment
ENV NODE_ENV="production"

# Copy built frontend
COPY --from=frontend-build /app/dist /usr/share/nginx/html

# Copy backend
WORKDIR /app/backend
COPY --from=backend-build /app/backend/node_modules ./node_modules
COPY backend/package.json backend/server.js ./

# Create nginx configuration
RUN echo 'server { \
    listen 80; \
    server_name _; \
    \
    # Serve frontend \
    location / { \
        root /usr/share/nginx/html; \
        try_files $uri $uri/ /index.html; \
    } \
    \
    # Proxy API requests to backend \
    location /api/ { \
        proxy_pass http://localhost:3001/; \
        proxy_http_version 1.1; \
        proxy_set_header Upgrade $http_upgrade; \
        proxy_set_header Connection "upgrade"; \
        proxy_set_header Host $host; \
        proxy_set_header X-Real-IP $remote_addr; \
        proxy_set_header X-Forwarded-For $proxy_add_x_forwarded_for; \
        proxy_set_header X-Forwarded-Proto $scheme; \
        proxy_connect_timeout 5s; \
        proxy_send_timeout 60s; \
        proxy_read_timeout 60s; \
    } \
    \
    # Health check endpoint \
    location /health { \
        proxy_pass http://localhost:3001/health; \
        proxy_http_version 1.1; \
        proxy_set_header Host $host; \
        access_log off; \
    } \
}' > /etc/nginx/sites-available/default

# Create startup script
COPY <<EOF /start.sh
#!/bin/bash
set -e

echo "=== Starting OpenVibe application ==="

# Debug: Show what's in the container
echo "=== Container contents ==="
echo "Frontend files:"
ls -la /usr/share/nginx/html/ || true
echo "Backend files:"
ls -la /app/backend/ || true
echo "Node version:"
node --version
echo "NPM version:"
npm --version

# Test nginx configuration first
echo "Testing nginx configuration..."
nginx -t

# Start backend server in background
echo "Starting backend server..."
cd /app/backend
echo "Current directory: \$(pwd)"
echo "Files in current directory:"
ls -la
node server.js &
BACKEND_PID=\$!

echo "Backend started with PID: \$BACKEND_PID"

# Give backend a moment to start
sleep 3

<<<<<<< HEAD
# Create data directory for persistent storage
RUN mkdir -p /data && chown -R nginx:nginx /data

# Start the server by default, this can be overwritten at runtime
=======
# Check if backend process is still running
if ! kill -0 \$BACKEND_PID 2>/dev/null; then
    echo "Backend process died immediately!"
    exit 1
fi

# Test backend directly
echo "Testing backend health..."
if curl -f http://localhost:3001/health; then
    echo "Backend health check passed!"
else
    echo "Backend health check failed!"
    ps aux | grep node || true
    exit 1
fi

# Start nginx in foreground
echo "Starting nginx..."
exec nginx -g "daemon off;"
EOF

RUN chmod +x /start.sh

# Expose port
>>>>>>> 58fe8cf0
EXPOSE 80

# Add health check
HEALTHCHECK --interval=30s --timeout=10s --start-period=60s --retries=3 \
  CMD curl -f http://localhost/health || exit 1

# Start both services
CMD ["/start.sh"]<|MERGE_RESOLUTION|>--- conflicted
+++ resolved
@@ -47,6 +47,9 @@
 COPY --from=backend-build /app/backend/node_modules ./node_modules
 COPY backend/package.json backend/server.js ./
 
+# Create data directory for persistent storage
+RUN mkdir -p /data && chown -R nginx:nginx /data
+
 # Create nginx configuration
 RUN echo 'server { \
     listen 80; \
@@ -95,6 +98,8 @@
 ls -la /usr/share/nginx/html/ || true
 echo "Backend files:"
 ls -la /app/backend/ || true
+echo "Data directory:"
+ls -la /data/ || true
 echo "Node version:"
 node --version
 echo "NPM version:"
@@ -118,12 +123,6 @@
 # Give backend a moment to start
 sleep 3
 
-<<<<<<< HEAD
-# Create data directory for persistent storage
-RUN mkdir -p /data && chown -R nginx:nginx /data
-
-# Start the server by default, this can be overwritten at runtime
-=======
 # Check if backend process is still running
 if ! kill -0 \$BACKEND_PID 2>/dev/null; then
     echo "Backend process died immediately!"
@@ -148,7 +147,6 @@
 RUN chmod +x /start.sh
 
 # Expose port
->>>>>>> 58fe8cf0
 EXPOSE 80
 
 # Add health check
