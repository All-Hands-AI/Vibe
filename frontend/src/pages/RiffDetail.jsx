--- conflicted
+++ resolved
@@ -25,13 +25,10 @@
   const stopPollingRef = useRef(null)
   const prStatusPollingRef = useRef(null)
   const deploymentStatusPollingRef = useRef(null)
-<<<<<<< HEAD
   const iframeRef = useRef(null)
-=======
   
   // Set page title
   useDocumentTitle(formatPageTitle('riff', app?.name, riff?.name))
->>>>>>> 4fbede2b
 
   // Fetch app and riff details
   const fetchData = useCallback(async () => {
