--- conflicted
+++ resolved
@@ -226,25 +226,6 @@
 
   return (
     <div className="flex flex-col h-full bg-black border border-gray-700 rounded-lg">
-<<<<<<< HEAD
-      {/* Chat Header */}
-      <div className="flex items-center justify-between p-4 border-b border-gray-700">
-        <div>
-          <h3 className="text-lg font-semibold text-cyber-text font-mono">
-            💬 {riff.slug}
-          </h3>
-          <p className="text-sm text-cyber-muted">
-            {messages.length} message{messages.length !== 1 ? 's' : ''}
-          </p>
-        </div>
-        <div className="flex items-center space-x-2">
-          <div className="w-2 h-2 bg-green-400 rounded-full animate-pulse"></div>
-          <span className="text-xs text-cyber-muted font-mono">Live</span>
-        </div>
-      </div>
-
-=======
->>>>>>> 36aaf3c2
       {/* Error Display */}
       {error && (
         <div className="p-3 bg-red-900/20 border-b border-red-500/30">
