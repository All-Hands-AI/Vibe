import { describe, it, expect, vi, beforeEach, afterEach } from 'vitest'
import { render, screen, waitFor } from '@testing-library/react'
import AppStatus from './AppStatus'

describe('AppStatus', () => {
  beforeEach(() => {
    // Mock fetch to prevent actual API calls
    global.fetch = vi.fn(() =>
      Promise.resolve({
        ok: true,
        json: () => Promise.resolve({
          status: 'success',
          message: 'Deployment completed successfully',
          details: {}
        })
      })
    )
  })

  afterEach(() => {
    vi.restoreAllMocks()
  })
  it('displays PR status when PR data is available', async () => {
    const app = {
      slug: 'test-app',
      branch: 'feature-branch',
      pr_status: {
        number: 123,
        title: 'Add new feature',
        html_url: 'https://github.com/user/repo/pull/123',
        draft: false,
        mergeable: true,
        changed_files: 5,
        ci_status: 'success',
        checks: [
          {
            name: 'Unit Tests',
            status: 'success',
            details_url: 'https://github.com/user/repo/actions/runs/123'
          }
        ]
      }
    }

    render(<AppStatus app={app} />)
    
    expect(screen.getByText('🌿 feature-branch')).toBeInTheDocument()
    expect(screen.getByText('🔗 #123 - Add new feature')).toBeInTheDocument()
    
    // Wait for deployment status to load, then check for both CI and Deploy status
    await waitFor(() => {
      expect(screen.getAllByText('✅ Passing')).toHaveLength(2) // CI and Deploy status
    })
    
    expect(screen.getByText('🟢 Open')).toBeInTheDocument()
    expect(screen.getByText('✅ Mergeable')).toBeInTheDocument()
    expect(screen.getByText('📁 5 files')).toBeInTheDocument()
  })

  it('displays draft status correctly', () => {
    const app = {
      slug: 'test-app',
      branch: 'draft-feature',
      pr_status: {
        number: 456,
        title: 'Draft PR',
        html_url: 'https://github.com/user/repo/pull/456',
        draft: true,
        mergeable: null,
        changed_files: 2,
        ci_status: 'pending'
      }
    }

    render(<AppStatus app={app} />)
    
    expect(screen.getByText('🌿 draft-feature')).toBeInTheDocument()
    expect(screen.getByText('📝 Draft')).toBeInTheDocument()
    expect(screen.getByText('🔄 Checking...')).toBeInTheDocument()
    expect(screen.getAllByText('🔄 Running')).toHaveLength(2) // CI and Deploy status
  })

  it('displays deployment status section', async () => {
    const app = {
      slug: 'conversation-123',
      branch: 'main'
    }

    render(<AppStatus app={app} />)
    
    expect(screen.getByText('🌿 main')).toBeInTheDocument()
<<<<<<< HEAD
    expect(screen.getByText('✅ Passing')).toBeInTheDocument()
    expect(screen.getByText('🚀 https://conversation-123-conversation-123.fly.dev')).toBeInTheDocument()
=======
    
    // Wait for deployment status to load
    await waitFor(() => {
      expect(screen.getByText('✅ Passing')).toBeInTheDocument()
    })
    
    expect(screen.getByText('🚀 https://my-project-conversation-123.fly.dev')).toBeInTheDocument()
>>>>>>> 36aaf3c2
  })

  it('displays individual check commits', () => {
    const app = {
      branch: 'bugfix-branch',
      pr_status: {
        number: 789,
        title: 'Fix bug',
        html_url: 'https://github.com/user/repo/pull/789',
        draft: false,
        mergeable: false,
        changed_files: 1,
        ci_status: 'failure',
        checks: [
          {
            name: 'Unit Tests',
            status: 'success',
            details_url: 'https://github.com/user/repo/actions/runs/123'
          },
          {
            name: 'Lint Check',
            status: 'failure',
            details_url: 'https://github.com/user/repo/actions/runs/124'
          }
        ]
      }
    }

    render(<AppStatus app={app} />)
    
    expect(screen.getByText('🌿 bugfix-branch')).toBeInTheDocument()
    expect(screen.getByText('Unit Tests')).toBeInTheDocument()
    expect(screen.getByText('Lint Check')).toBeInTheDocument()
    expect(screen.getByText('⚠️ Conflicts')).toBeInTheDocument()
    expect(screen.getAllByText('View →')).toHaveLength(2)
  })

  it('handles missing PR data gracefully for non-main branch', () => {
    const app = {
      slug: 'test-app',
      branch: 'feature-branch',
      github_status: {
        tests_passing: false,
        last_commit: 'abc1234567890'
      },
      deployment_status: {
        deploy_status: 'pending',
        deployed: false
      }
    }

    render(<AppStatus app={app} />)
    
    expect(screen.getByText('🌿 feature-branch')).toBeInTheDocument()
    expect(screen.getByText('❌ No active pull request found')).toBeInTheDocument()
    expect(screen.getByText('❌ Failing')).toBeInTheDocument() // Branch CI status
    expect(screen.getByText('📝 abc1234')).toBeInTheDocument() // Last commit
    expect(screen.getByText('🔄 Running')).toBeInTheDocument() // Deploy status
  })

  it('generates correct fly.io app URL', () => {
    const app = {
      slug: 'my-app',
      conversation_id: 'conv-456',
      branch: 'main'
    }

    render(<AppStatus app={app} />)
    
    expect(screen.getByText('🌿 main')).toBeInTheDocument()
    expect(screen.getByText('🚀 https://my-app-conv-456.fly.dev')).toBeInTheDocument()
  })

  it('handles main branch without PR gracefully', () => {
    const app = {
      slug: 'test-app',
      branch: 'main',
      github_status: {
        tests_passing: true,
        last_commit: 'def5678901234'
      }
    }

    render(<AppStatus app={app} />)
    
    expect(screen.getByText('🌿 main')).toBeInTheDocument()
    expect(screen.queryByText('No active pull request found')).not.toBeInTheDocument() // Should not show for main
    expect(screen.getByText('✅ Passing')).toBeInTheDocument() // Branch CI status
    expect(screen.getByText('📝 def5678')).toBeInTheDocument() // Last commit
    expect(screen.getByText('🚀 https://test-app-test-app.fly.dev')).toBeInTheDocument()
  })

  it('handles empty app data gracefully', () => {
    const app = {}

    render(<AppStatus app={app} />)
    
    expect(screen.getByText('🌿 main')).toBeInTheDocument() // Default branch
    expect(screen.queryByText('No active pull request found')).not.toBeInTheDocument() // Should not show for main
    expect(screen.getByText('🚀 https://project-main.fly.dev')).toBeInTheDocument()
  })

  it('displays riff name as branch when riff is provided', () => {
    const app = {
      slug: 'test-app',
      github_url: 'https://github.com/user/test-app',
      github_status: {
        branch: 'main',
        tests_passing: true,
        last_commit: 'abc123'
      },
      deployment_status: {
        deploy_status: 'success',
        deployed: true
      }
    }

    const riff = {
      slug: 'my-test-riff',
      app_slug: 'test-app',
      created_at: '2025-09-14T01:30:00.000Z',
      created_by: 'test-user-123'
    }

    render(<AppStatus app={app} riff={riff} />)
    
    // Should display the riff name instead of the app branch
    expect(screen.getByText('🌿 my-test-riff')).toBeInTheDocument()
    expect(screen.queryByText('🌿 main')).not.toBeInTheDocument()
  })

  it('falls back to app branch when riff has no slug', () => {
    const app = {
      slug: 'test-app',
      github_status: {
        branch: 'main',
        tests_passing: true
      }
    }

    const riff = {
      app_slug: 'test-app',
      created_at: '2025-09-14T01:30:00.000Z',
      created_by: 'test-user-123'
      // slug is missing to test fallback
    }

    render(<AppStatus app={app} riff={riff} />)
    
    // Should fall back to app branch when riff slug is not available
    expect(screen.getByText('🌿 main')).toBeInTheDocument()
  })
})<|MERGE_RESOLUTION|>--- conflicted
+++ resolved
@@ -89,10 +89,6 @@
     render(<AppStatus app={app} />)
     
     expect(screen.getByText('🌿 main')).toBeInTheDocument()
-<<<<<<< HEAD
-    expect(screen.getByText('✅ Passing')).toBeInTheDocument()
-    expect(screen.getByText('🚀 https://conversation-123-conversation-123.fly.dev')).toBeInTheDocument()
-=======
     
     // Wait for deployment status to load
     await waitFor(() => {
@@ -100,7 +96,6 @@
     })
     
     expect(screen.getByText('🚀 https://my-project-conversation-123.fly.dev')).toBeInTheDocument()
->>>>>>> 36aaf3c2
   })
 
   it('displays individual check commits', () => {
